<!DOCTYPE html>
<html>

<head>
    <meta charset="utf-8" />
    <meta name="viewport" content="width=device-width, initial-scale=1">
    <title>OpenAPI specification</title>
    <link href="https://fonts.googleapis.com/css?family=Montserrat:300,400,700|Roboto:300,400,700" rel="stylesheet">
    <script type="module" src="https://cdn.jsdelivr.net/npm/@stoplight/elements/web-components.min.js"></script>
    <link rel="stylesheet" href="https://cdn.jsdelivr.net/npm/@stoplight/elements/styles.min.css">
    <style>
        body {
            margin: 0;
            padding: 0;
            height: 100vh;
        }

        elements-api {
            height: 100%;
        }
    </style>
</head>

<body>
    <elements-api id="openapi-container" router="hash" layout="sidebar" hideExport="true"
        hideInternal="true"></elements-api>

    <script>
        document.addEventListener("DOMContentLoaded", function () {
            const spec = {
    "openapi": "3.1.0",
    "info": {
        "title": "Llama Stack Specification",
        "version": "v1",
        "description": "This is the specification of the Llama Stack that provides\n                a set of endpoints and their corresponding interfaces that are tailored to\n                best leverage Llama Models."
    },
    "servers": [
        {
            "url": "http://any-hosted-llama-stack.com"
        }
    ],
    "paths": {
        "/v1/datasetio/append-rows/{dataset_id}": {
            "post": {
                "responses": {
                    "200": {
                        "description": "OK"
                    },
                    "400": {
                        "$ref": "#/components/responses/BadRequest400"
                    },
                    "429": {
                        "$ref": "#/components/responses/TooManyRequests429"
                    },
                    "500": {
                        "$ref": "#/components/responses/InternalServerError500"
                    },
                    "default": {
                        "$ref": "#/components/responses/DefaultError"
                    }
                },
                "tags": [
                    "DatasetIO"
                ],
                "description": "",
                "parameters": [
                    {
                        "name": "dataset_id",
                        "in": "path",
                        "required": true,
                        "schema": {
                            "type": "string"
                        }
                    }
                ],
                "requestBody": {
                    "content": {
                        "application/json": {
                            "schema": {
                                "$ref": "#/components/schemas/AppendRowsRequest"
                            }
                        }
                    },
                    "required": true
                }
            }
        },
        "/v1/batch-inference/chat-completion": {
            "post": {
                "responses": {
                    "200": {
                        "description": "OK",
                        "content": {
                            "application/json": {
                                "schema": {
                                    "$ref": "#/components/schemas/BatchChatCompletionResponse"
                                }
                            }
                        }
                    },
                    "400": {
                        "$ref": "#/components/responses/BadRequest400"
                    },
                    "429": {
                        "$ref": "#/components/responses/TooManyRequests429"
                    },
                    "500": {
                        "$ref": "#/components/responses/InternalServerError500"
                    },
                    "default": {
                        "$ref": "#/components/responses/DefaultError"
                    }
                },
                "tags": [
                    "BatchInference (Coming Soon)"
                ],
                "description": "",
                "parameters": [],
                "requestBody": {
                    "content": {
                        "application/json": {
                            "schema": {
                                "$ref": "#/components/schemas/BatchChatCompletionRequest"
                            }
                        }
                    },
                    "required": true
                }
            }
        },
        "/v1/batch-inference/completion": {
            "post": {
                "responses": {
                    "200": {
                        "description": "OK",
                        "content": {
                            "application/json": {
                                "schema": {
                                    "$ref": "#/components/schemas/BatchCompletionResponse"
                                }
                            }
                        }
                    },
                    "400": {
                        "$ref": "#/components/responses/BadRequest400"
                    },
                    "429": {
                        "$ref": "#/components/responses/TooManyRequests429"
                    },
                    "500": {
                        "$ref": "#/components/responses/InternalServerError500"
                    },
                    "default": {
                        "$ref": "#/components/responses/DefaultError"
                    }
                },
                "tags": [
                    "BatchInference (Coming Soon)"
                ],
                "description": "",
                "parameters": [],
                "requestBody": {
                    "content": {
                        "application/json": {
                            "schema": {
                                "$ref": "#/components/schemas/BatchCompletionRequest"
                            }
                        }
                    },
                    "required": true
                }
            }
        },
        "/v1/post-training/job/cancel": {
            "post": {
                "responses": {
                    "200": {
                        "description": "OK"
                    },
                    "400": {
                        "$ref": "#/components/responses/BadRequest400"
                    },
                    "429": {
                        "$ref": "#/components/responses/TooManyRequests429"
                    },
                    "500": {
                        "$ref": "#/components/responses/InternalServerError500"
                    },
                    "default": {
                        "$ref": "#/components/responses/DefaultError"
                    }
                },
                "tags": [
                    "PostTraining (Coming Soon)"
                ],
                "description": "",
                "parameters": [],
                "requestBody": {
                    "content": {
                        "application/json": {
                            "schema": {
                                "$ref": "#/components/schemas/CancelTrainingJobRequest"
                            }
                        }
                    },
                    "required": true
                }
            }
        },
        "/v1/inference/chat-completion": {
            "post": {
                "responses": {
                    "200": {
                        "description": "If stream=False, returns a ChatCompletionResponse with the full completion. If stream=True, returns an SSE event stream of ChatCompletionResponseStreamChunk",
                        "content": {
                            "application/json": {
                                "schema": {
                                    "$ref": "#/components/schemas/ChatCompletionResponse"
                                }
                            },
                            "text/event-stream": {
                                "schema": {
                                    "$ref": "#/components/schemas/ChatCompletionResponseStreamChunk"
                                }
                            }
                        }
                    },
                    "400": {
                        "$ref": "#/components/responses/BadRequest400"
                    },
                    "429": {
                        "$ref": "#/components/responses/TooManyRequests429"
                    },
                    "500": {
                        "$ref": "#/components/responses/InternalServerError500"
                    },
                    "default": {
                        "$ref": "#/components/responses/DefaultError"
                    }
                },
                "tags": [
                    "Inference"
                ],
                "description": "Generate a chat completion for the given messages using the specified model.",
                "parameters": [],
                "requestBody": {
                    "content": {
                        "application/json": {
                            "schema": {
                                "$ref": "#/components/schemas/ChatCompletionRequest"
                            }
                        }
                    },
                    "required": true
                }
            }
        },
        "/v1/inference/completion": {
            "post": {
                "responses": {
                    "200": {
                        "description": "If stream=False, returns a CompletionResponse with the full completion. If stream=True, returns an SSE event stream of CompletionResponseStreamChunk",
                        "content": {
                            "application/json": {
                                "schema": {
                                    "$ref": "#/components/schemas/CompletionResponse"
                                }
                            },
                            "text/event-stream": {
                                "schema": {
                                    "$ref": "#/components/schemas/CompletionResponseStreamChunk"
                                }
                            }
                        }
                    },
                    "400": {
                        "$ref": "#/components/responses/BadRequest400"
                    },
                    "429": {
                        "$ref": "#/components/responses/TooManyRequests429"
                    },
                    "500": {
                        "$ref": "#/components/responses/InternalServerError500"
                    },
                    "default": {
                        "$ref": "#/components/responses/DefaultError"
                    }
                },
                "tags": [
                    "Inference"
                ],
                "description": "Generate a completion for the given content using the specified model.",
                "parameters": [],
                "requestBody": {
                    "content": {
                        "application/json": {
                            "schema": {
                                "$ref": "#/components/schemas/CompletionRequest"
                            }
                        }
                    },
                    "required": true
                }
            }
        },
        "/v1/agents": {
            "get": {
                "responses": {
                    "200": {
                        "description": "A ListAgentsResponse.",
                        "content": {
                            "application/json": {
                                "schema": {
                                    "$ref": "#/components/schemas/ListAgentsResponse"
                                }
                            }
                        }
                    },
                    "400": {
                        "$ref": "#/components/responses/BadRequest400"
                    },
                    "429": {
                        "$ref": "#/components/responses/TooManyRequests429"
                    },
                    "500": {
                        "$ref": "#/components/responses/InternalServerError500"
                    },
                    "default": {
                        "$ref": "#/components/responses/DefaultError"
                    }
                },
                "tags": [
                    "Agents"
                ],
                "description": "List all agents.",
                "parameters": []
            },
            "post": {
                "responses": {
                    "200": {
                        "description": "An AgentCreateResponse with the agent ID.",
                        "content": {
                            "application/json": {
                                "schema": {
                                    "$ref": "#/components/schemas/AgentCreateResponse"
                                }
                            }
                        }
                    },
                    "400": {
                        "$ref": "#/components/responses/BadRequest400"
                    },
                    "429": {
                        "$ref": "#/components/responses/TooManyRequests429"
                    },
                    "500": {
                        "$ref": "#/components/responses/InternalServerError500"
                    },
                    "default": {
                        "$ref": "#/components/responses/DefaultError"
                    }
                },
                "tags": [
                    "Agents"
                ],
                "description": "Create an agent with the given configuration.",
                "parameters": [],
                "requestBody": {
                    "content": {
                        "application/json": {
                            "schema": {
                                "$ref": "#/components/schemas/CreateAgentRequest"
                            }
                        }
                    },
                    "required": true
                }
            }
        },
        "/v1/agents/{agent_id}/session": {
            "post": {
                "responses": {
                    "200": {
                        "description": "An AgentSessionCreateResponse.",
                        "content": {
                            "application/json": {
                                "schema": {
                                    "$ref": "#/components/schemas/AgentSessionCreateResponse"
                                }
                            }
                        }
                    },
                    "400": {
                        "$ref": "#/components/responses/BadRequest400"
                    },
                    "429": {
                        "$ref": "#/components/responses/TooManyRequests429"
                    },
                    "500": {
                        "$ref": "#/components/responses/InternalServerError500"
                    },
                    "default": {
                        "$ref": "#/components/responses/DefaultError"
                    }
                },
                "tags": [
                    "Agents"
                ],
                "description": "Create a new session for an agent.",
                "parameters": [
                    {
                        "name": "agent_id",
                        "in": "path",
                        "description": "The ID of the agent to create the session for.",
                        "required": true,
                        "schema": {
                            "type": "string"
                        }
                    }
                ],
                "requestBody": {
                    "content": {
                        "application/json": {
                            "schema": {
                                "$ref": "#/components/schemas/CreateAgentSessionRequest"
                            }
                        }
                    },
                    "required": true
                }
            }
        },
        "/v1/agents/{agent_id}/session/{session_id}/turn": {
            "post": {
                "responses": {
                    "200": {
                        "description": "If stream=False, returns a Turn object. If stream=True, returns an SSE event stream of AgentTurnResponseStreamChunk",
                        "content": {
                            "application/json": {
                                "schema": {
                                    "$ref": "#/components/schemas/Turn"
                                }
                            },
                            "text/event-stream": {
                                "schema": {
                                    "$ref": "#/components/schemas/AgentTurnResponseStreamChunk"
                                }
                            }
                        }
                    },
                    "400": {
                        "$ref": "#/components/responses/BadRequest400"
                    },
                    "429": {
                        "$ref": "#/components/responses/TooManyRequests429"
                    },
                    "500": {
                        "$ref": "#/components/responses/InternalServerError500"
                    },
                    "default": {
                        "$ref": "#/components/responses/DefaultError"
                    }
                },
                "tags": [
                    "Agents"
                ],
                "description": "Create a new turn for an agent.",
                "parameters": [
                    {
                        "name": "agent_id",
                        "in": "path",
                        "description": "The ID of the agent to create the turn for.",
                        "required": true,
                        "schema": {
                            "type": "string"
                        }
                    },
                    {
                        "name": "session_id",
                        "in": "path",
                        "description": "The ID of the session to create the turn for.",
                        "required": true,
                        "schema": {
                            "type": "string"
                        }
                    }
                ],
                "requestBody": {
                    "content": {
                        "application/json": {
                            "schema": {
                                "$ref": "#/components/schemas/CreateAgentTurnRequest"
                            }
                        }
                    },
                    "required": true
                }
            }
        },
        "/v1/files": {
            "get": {
                "responses": {
                    "200": {
                        "description": "OK",
                        "content": {
                            "application/json": {
                                "schema": {
                                    "$ref": "#/components/schemas/ListBucketResponse"
                                }
                            }
                        }
                    },
                    "400": {
                        "$ref": "#/components/responses/BadRequest400"
                    },
                    "429": {
                        "$ref": "#/components/responses/TooManyRequests429"
                    },
                    "500": {
                        "$ref": "#/components/responses/InternalServerError500"
                    },
                    "default": {
                        "$ref": "#/components/responses/DefaultError"
                    }
                },
                "tags": [
                    "Files"
                ],
                "description": "List all buckets.",
                "parameters": [
                    {
                        "name": "bucket",
                        "in": "query",
                        "required": true,
                        "schema": {
                            "type": "string"
                        }
                    }
                ]
            },
            "post": {
                "responses": {
                    "200": {
                        "description": "OK",
                        "content": {
                            "application/json": {
                                "schema": {
                                    "$ref": "#/components/schemas/FileUploadResponse"
                                }
                            }
                        }
                    },
                    "400": {
                        "$ref": "#/components/responses/BadRequest400"
                    },
                    "429": {
                        "$ref": "#/components/responses/TooManyRequests429"
                    },
                    "500": {
                        "$ref": "#/components/responses/InternalServerError500"
                    },
                    "default": {
                        "$ref": "#/components/responses/DefaultError"
                    }
                },
                "tags": [
                    "Files"
                ],
                "description": "Create a new upload session for a file identified by a bucket and key.",
                "parameters": [],
                "requestBody": {
                    "content": {
                        "application/json": {
                            "schema": {
                                "$ref": "#/components/schemas/CreateUploadSessionRequest"
                            }
                        }
                    },
                    "required": true
                }
            }
        },
        "/v1/agents/{agent_id}": {
            "get": {
                "responses": {
                    "200": {
                        "description": "An Agent of the agent.",
                        "content": {
                            "application/json": {
                                "schema": {
                                    "$ref": "#/components/schemas/Agent"
                                }
                            }
                        }
                    },
                    "400": {
                        "$ref": "#/components/responses/BadRequest400"
                    },
                    "429": {
                        "$ref": "#/components/responses/TooManyRequests429"
                    },
                    "500": {
                        "$ref": "#/components/responses/InternalServerError500"
                    },
                    "default": {
                        "$ref": "#/components/responses/DefaultError"
                    }
                },
                "tags": [
                    "Agents"
                ],
                "description": "Describe an agent by its ID.",
                "parameters": [
                    {
                        "name": "agent_id",
                        "in": "path",
                        "description": "ID of the agent.",
                        "required": true,
                        "schema": {
                            "type": "string"
                        }
                    }
                ]
            },
            "delete": {
                "responses": {
                    "200": {
                        "description": "OK"
                    },
                    "400": {
                        "$ref": "#/components/responses/BadRequest400"
                    },
                    "429": {
                        "$ref": "#/components/responses/TooManyRequests429"
                    },
                    "500": {
                        "$ref": "#/components/responses/InternalServerError500"
                    },
                    "default": {
                        "$ref": "#/components/responses/DefaultError"
                    }
                },
                "tags": [
                    "Agents"
                ],
                "description": "Delete an agent by its ID.",
                "parameters": [
                    {
                        "name": "agent_id",
                        "in": "path",
                        "description": "The ID of the agent to delete.",
                        "required": true,
                        "schema": {
                            "type": "string"
                        }
                    }
                ]
            }
        },
        "/v1/agents/{agent_id}/session/{session_id}": {
            "get": {
                "responses": {
                    "200": {
                        "description": "OK",
                        "content": {
                            "application/json": {
                                "schema": {
                                    "$ref": "#/components/schemas/Session"
                                }
                            }
                        }
                    },
                    "400": {
                        "$ref": "#/components/responses/BadRequest400"
                    },
                    "429": {
                        "$ref": "#/components/responses/TooManyRequests429"
                    },
                    "500": {
                        "$ref": "#/components/responses/InternalServerError500"
                    },
                    "default": {
                        "$ref": "#/components/responses/DefaultError"
                    }
                },
                "tags": [
                    "Agents"
                ],
                "description": "Retrieve an agent session by its ID.",
                "parameters": [
                    {
                        "name": "session_id",
                        "in": "path",
                        "description": "The ID of the session to get.",
                        "required": true,
                        "schema": {
                            "type": "string"
                        }
                    },
                    {
                        "name": "agent_id",
                        "in": "path",
                        "description": "The ID of the agent to get the session for.",
                        "required": true,
                        "schema": {
                            "type": "string"
                        }
                    },
                    {
                        "name": "turn_ids",
                        "in": "query",
                        "description": "(Optional) List of turn IDs to filter the session by.",
                        "required": false,
                        "schema": {
                            "type": "array",
                            "items": {
                                "type": "string"
                            }
                        }
                    }
                ]
            },
            "delete": {
                "responses": {
                    "200": {
                        "description": "OK"
                    },
                    "400": {
                        "$ref": "#/components/responses/BadRequest400"
                    },
                    "429": {
                        "$ref": "#/components/responses/TooManyRequests429"
                    },
                    "500": {
                        "$ref": "#/components/responses/InternalServerError500"
                    },
                    "default": {
                        "$ref": "#/components/responses/DefaultError"
                    }
                },
                "tags": [
                    "Agents"
                ],
                "description": "Delete an agent session by its ID.",
                "parameters": [
                    {
                        "name": "session_id",
                        "in": "path",
                        "description": "The ID of the session to delete.",
                        "required": true,
                        "schema": {
                            "type": "string"
                        }
                    },
                    {
                        "name": "agent_id",
                        "in": "path",
                        "description": "The ID of the agent to delete the session for.",
                        "required": true,
                        "schema": {
                            "type": "string"
                        }
                    }
                ]
            }
        },
        "/v1/files/{bucket}/{key}": {
            "get": {
                "responses": {
                    "200": {
                        "description": "OK",
                        "content": {
                            "application/json": {
                                "schema": {
                                    "$ref": "#/components/schemas/FileResponse"
                                }
                            }
                        }
                    },
                    "400": {
                        "$ref": "#/components/responses/BadRequest400"
                    },
                    "429": {
                        "$ref": "#/components/responses/TooManyRequests429"
                    },
                    "500": {
                        "$ref": "#/components/responses/InternalServerError500"
                    },
                    "default": {
                        "$ref": "#/components/responses/DefaultError"
                    }
                },
                "tags": [
                    "Files"
                ],
                "description": "Get a file info identified by a bucket and key.",
                "parameters": [
                    {
                        "name": "bucket",
                        "in": "path",
                        "description": "Bucket name (valid chars: a-zA-Z0-9_-)",
                        "required": true,
                        "schema": {
                            "type": "string"
                        }
                    },
                    {
                        "name": "key",
                        "in": "path",
                        "description": "Key under which the file is stored (valid chars: a-zA-Z0-9_-/.)",
                        "required": true,
                        "schema": {
                            "type": "string"
                        }
                    }
                ]
            },
            "delete": {
                "responses": {
                    "200": {
                        "description": "OK"
                    },
                    "400": {
                        "$ref": "#/components/responses/BadRequest400"
                    },
                    "429": {
                        "$ref": "#/components/responses/TooManyRequests429"
                    },
                    "500": {
                        "$ref": "#/components/responses/InternalServerError500"
                    },
                    "default": {
                        "$ref": "#/components/responses/DefaultError"
                    }
                },
                "tags": [
                    "Files"
                ],
                "description": "Delete a file identified by a bucket and key.",
                "parameters": [
                    {
                        "name": "bucket",
                        "in": "path",
                        "description": "Bucket name (valid chars: a-zA-Z0-9_-)",
                        "required": true,
                        "schema": {
                            "type": "string"
                        }
                    },
                    {
                        "name": "key",
                        "in": "path",
                        "description": "Key under which the file is stored (valid chars: a-zA-Z0-9_-/.)",
                        "required": true,
                        "schema": {
                            "type": "string"
                        }
                    }
                ]
            }
        },
        "/v1/inference/embeddings": {
            "post": {
                "responses": {
                    "200": {
                        "description": "An array of embeddings, one for each content. Each embedding is a list of floats. The dimensionality of the embedding is model-specific; you can check model metadata using /models/{model_id}",
                        "content": {
                            "application/json": {
                                "schema": {
                                    "$ref": "#/components/schemas/EmbeddingsResponse"
                                }
                            }
                        }
                    },
                    "400": {
                        "$ref": "#/components/responses/BadRequest400"
                    },
                    "429": {
                        "$ref": "#/components/responses/TooManyRequests429"
                    },
                    "500": {
                        "$ref": "#/components/responses/InternalServerError500"
                    },
                    "default": {
                        "$ref": "#/components/responses/DefaultError"
                    }
                },
                "tags": [
                    "Inference"
                ],
                "description": "Generate embeddings for content pieces using the specified model.",
                "parameters": [],
                "requestBody": {
                    "content": {
                        "application/json": {
                            "schema": {
                                "$ref": "#/components/schemas/EmbeddingsRequest"
                            }
                        }
                    },
                    "required": true
                }
            }
        },
        "/v1/agents/{agent_id}/session/{session_id}/turn/{turn_id}/step/{step_id}": {
            "get": {
                "responses": {
                    "200": {
                        "description": "An AgentStepResponse.",
                        "content": {
                            "application/json": {
                                "schema": {
                                    "$ref": "#/components/schemas/AgentStepResponse"
                                }
                            }
                        }
                    },
                    "400": {
                        "$ref": "#/components/responses/BadRequest400"
                    },
                    "429": {
                        "$ref": "#/components/responses/TooManyRequests429"
                    },
                    "500": {
                        "$ref": "#/components/responses/InternalServerError500"
                    },
                    "default": {
                        "$ref": "#/components/responses/DefaultError"
                    }
                },
                "tags": [
                    "Agents"
                ],
                "description": "Retrieve an agent step by its ID.",
                "parameters": [
                    {
                        "name": "agent_id",
                        "in": "path",
                        "description": "The ID of the agent to get the step for.",
                        "required": true,
                        "schema": {
                            "type": "string"
                        }
                    },
                    {
                        "name": "session_id",
                        "in": "path",
                        "description": "The ID of the session to get the step for.",
                        "required": true,
                        "schema": {
                            "type": "string"
                        }
                    },
                    {
                        "name": "turn_id",
                        "in": "path",
                        "description": "The ID of the turn to get the step for.",
                        "required": true,
                        "schema": {
                            "type": "string"
                        }
                    },
                    {
                        "name": "step_id",
                        "in": "path",
                        "description": "The ID of the step to get.",
                        "required": true,
                        "schema": {
                            "type": "string"
                        }
                    }
                ]
            }
        },
        "/v1/agents/{agent_id}/session/{session_id}/turn/{turn_id}": {
            "get": {
                "responses": {
                    "200": {
                        "description": "A Turn.",
                        "content": {
                            "application/json": {
                                "schema": {
                                    "$ref": "#/components/schemas/Turn"
                                }
                            }
                        }
                    },
                    "400": {
                        "$ref": "#/components/responses/BadRequest400"
                    },
                    "429": {
                        "$ref": "#/components/responses/TooManyRequests429"
                    },
                    "500": {
                        "$ref": "#/components/responses/InternalServerError500"
                    },
                    "default": {
                        "$ref": "#/components/responses/DefaultError"
                    }
                },
                "tags": [
                    "Agents"
                ],
                "description": "Retrieve an agent turn by its ID.",
                "parameters": [
                    {
                        "name": "agent_id",
                        "in": "path",
                        "description": "The ID of the agent to get the turn for.",
                        "required": true,
                        "schema": {
                            "type": "string"
                        }
                    },
                    {
                        "name": "session_id",
                        "in": "path",
                        "description": "The ID of the session to get the turn for.",
                        "required": true,
                        "schema": {
                            "type": "string"
                        }
                    },
                    {
                        "name": "turn_id",
                        "in": "path",
                        "description": "The ID of the turn to get.",
                        "required": true,
                        "schema": {
                            "type": "string"
                        }
                    }
                ]
            }
        },
        "/v1/benchmarks/{benchmark_id}": {
            "get": {
                "responses": {
                    "200": {
                        "description": "OK",
                        "content": {
                            "application/json": {
                                "schema": {
                                    "$ref": "#/components/schemas/Benchmark"
                                }
                            }
                        }
                    },
                    "400": {
                        "$ref": "#/components/responses/BadRequest400"
                    },
                    "429": {
                        "$ref": "#/components/responses/TooManyRequests429"
                    },
                    "500": {
                        "$ref": "#/components/responses/InternalServerError500"
                    },
                    "default": {
                        "$ref": "#/components/responses/DefaultError"
                    }
                },
                "tags": [
                    "Benchmarks"
                ],
                "description": "Get a benchmark by ID.",
                "parameters": [
                    {
                        "name": "benchmark_id",
                        "in": "path",
                        "description": "The ID of the benchmark to get.",
                        "required": true,
                        "schema": {
                            "type": "string"
                        }
                    }
                ]
            },
            "delete": {
                "responses": {
                    "200": {
                        "description": "OK"
                    },
                    "400": {
                        "$ref": "#/components/responses/BadRequest400"
                    },
                    "429": {
                        "$ref": "#/components/responses/TooManyRequests429"
                    },
                    "500": {
                        "$ref": "#/components/responses/InternalServerError500"
                    },
                    "default": {
                        "$ref": "#/components/responses/DefaultError"
                    }
                },
                "tags": [
                    "Benchmarks"
                ],
                "description": "Unregister a benchmark by ID.",
                "parameters": [
                    {
                        "name": "benchmark_id",
                        "in": "path",
                        "required": true,
                        "schema": {
                            "type": "string"
                        }
                    }
                ]
            }
        },
        "/v1/datasets/{dataset_id}": {
            "get": {
                "responses": {
                    "200": {
                        "description": "OK",
                        "content": {
                            "application/json": {
                                "schema": {
                                    "$ref": "#/components/schemas/Dataset"
                                }
                            }
                        }
                    },
                    "400": {
                        "$ref": "#/components/responses/BadRequest400"
                    },
                    "429": {
                        "$ref": "#/components/responses/TooManyRequests429"
                    },
                    "500": {
                        "$ref": "#/components/responses/InternalServerError500"
                    },
                    "default": {
                        "$ref": "#/components/responses/DefaultError"
                    }
                },
                "tags": [
                    "Datasets"
                ],
                "description": "",
                "parameters": [
                    {
                        "name": "dataset_id",
                        "in": "path",
                        "required": true,
                        "schema": {
                            "type": "string"
                        }
                    }
                ]
            },
            "delete": {
                "responses": {
                    "200": {
                        "description": "OK"
                    },
                    "400": {
                        "$ref": "#/components/responses/BadRequest400"
                    },
                    "429": {
                        "$ref": "#/components/responses/TooManyRequests429"
                    },
                    "500": {
                        "$ref": "#/components/responses/InternalServerError500"
                    },
                    "default": {
                        "$ref": "#/components/responses/DefaultError"
                    }
                },
                "tags": [
                    "Datasets"
                ],
                "description": "",
                "parameters": [
                    {
                        "name": "dataset_id",
                        "in": "path",
                        "required": true,
                        "schema": {
                            "type": "string"
                        }
                    }
                ]
            }
        },
        "/v1/graders/{grader_id}": {
            "get": {
                "responses": {
                    "200": {
                        "description": "The grader.",
                        "content": {
                            "application/json": {
                                "schema": {
                                    "$ref": "#/components/schemas/Grader"
                                }
                            }
                        }
                    },
                    "400": {
                        "$ref": "#/components/responses/BadRequest400"
                    },
                    "429": {
                        "$ref": "#/components/responses/TooManyRequests429"
                    },
                    "500": {
                        "$ref": "#/components/responses/InternalServerError500"
                    },
                    "default": {
                        "$ref": "#/components/responses/DefaultError"
                    }
                },
                "tags": [
                    "Graders"
                ],
                "description": "Get a grader by ID.",
                "parameters": [
                    {
                        "name": "grader_id",
                        "in": "path",
                        "description": "The ID of the grader.",
                        "required": true,
                        "schema": {
                            "type": "string"
                        }
                    }
                ]
            },
            "delete": {
                "responses": {
                    "200": {
                        "description": "OK"
                    },
                    "400": {
                        "$ref": "#/components/responses/BadRequest400"
                    },
                    "429": {
                        "$ref": "#/components/responses/TooManyRequests429"
                    },
                    "500": {
                        "$ref": "#/components/responses/InternalServerError500"
                    },
                    "default": {
                        "$ref": "#/components/responses/DefaultError"
                    }
                },
                "tags": [
                    "Graders"
                ],
                "description": "Unregister a grader by ID.",
                "parameters": [
                    {
                        "name": "grader_id",
                        "in": "path",
                        "description": "The ID of the grader.",
                        "required": true,
                        "schema": {
                            "type": "string"
                        }
                    }
                ]
            }
        },
        "/v1/models/{model_id}": {
            "get": {
                "responses": {
                    "200": {
                        "description": "OK",
                        "content": {
                            "application/json": {
                                "schema": {
                                    "$ref": "#/components/schemas/Model"
                                }
                            }
                        }
                    },
                    "400": {
                        "$ref": "#/components/responses/BadRequest400"
                    },
                    "429": {
                        "$ref": "#/components/responses/TooManyRequests429"
                    },
                    "500": {
                        "$ref": "#/components/responses/InternalServerError500"
                    },
                    "default": {
                        "$ref": "#/components/responses/DefaultError"
                    }
                },
                "tags": [
                    "Models"
                ],
                "description": "",
                "parameters": [
                    {
                        "name": "model_id",
                        "in": "path",
                        "required": true,
                        "schema": {
                            "type": "string"
                        }
                    }
                ]
            },
            "delete": {
                "responses": {
                    "200": {
                        "description": "OK"
                    },
                    "400": {
                        "$ref": "#/components/responses/BadRequest400"
                    },
                    "429": {
                        "$ref": "#/components/responses/TooManyRequests429"
                    },
                    "500": {
                        "$ref": "#/components/responses/InternalServerError500"
                    },
                    "default": {
                        "$ref": "#/components/responses/DefaultError"
                    }
                },
                "tags": [
                    "Models"
                ],
                "description": "",
                "parameters": [
                    {
                        "name": "model_id",
                        "in": "path",
                        "required": true,
                        "schema": {
                            "type": "string"
                        }
                    }
                ]
            }
        },
        "/v1/shields/{identifier}": {
            "get": {
                "responses": {
                    "200": {
                        "description": "OK",
                        "content": {
                            "application/json": {
                                "schema": {
                                    "$ref": "#/components/schemas/Shield"
                                }
                            }
                        }
                    },
                    "400": {
                        "$ref": "#/components/responses/BadRequest400"
                    },
                    "429": {
                        "$ref": "#/components/responses/TooManyRequests429"
                    },
                    "500": {
                        "$ref": "#/components/responses/InternalServerError500"
                    },
                    "default": {
                        "$ref": "#/components/responses/DefaultError"
                    }
                },
                "tags": [
                    "Shields"
                ],
                "description": "",
                "parameters": [
                    {
                        "name": "identifier",
                        "in": "path",
                        "required": true,
                        "schema": {
                            "type": "string"
                        }
                    }
                ]
            }
        },
        "/v1/telemetry/traces/{trace_id}/spans/{span_id}": {
            "get": {
                "responses": {
                    "200": {
                        "description": "OK",
                        "content": {
                            "application/json": {
                                "schema": {
                                    "$ref": "#/components/schemas/Span"
                                }
                            }
                        }
                    },
                    "400": {
                        "$ref": "#/components/responses/BadRequest400"
                    },
                    "429": {
                        "$ref": "#/components/responses/TooManyRequests429"
                    },
                    "500": {
                        "$ref": "#/components/responses/InternalServerError500"
                    },
                    "default": {
                        "$ref": "#/components/responses/DefaultError"
                    }
                },
                "tags": [
                    "Telemetry"
                ],
                "description": "",
                "parameters": [
                    {
                        "name": "trace_id",
                        "in": "path",
                        "required": true,
                        "schema": {
                            "type": "string"
                        }
                    },
                    {
                        "name": "span_id",
                        "in": "path",
                        "required": true,
                        "schema": {
                            "type": "string"
                        }
                    }
                ]
            }
        },
        "/v1/telemetry/spans/{span_id}/tree": {
            "post": {
                "responses": {
                    "200": {
                        "description": "OK",
                        "content": {
                            "application/json": {
                                "schema": {
                                    "$ref": "#/components/schemas/QuerySpanTreeResponse"
                                }
                            }
                        }
                    },
                    "400": {
                        "$ref": "#/components/responses/BadRequest400"
                    },
                    "429": {
                        "$ref": "#/components/responses/TooManyRequests429"
                    },
                    "500": {
                        "$ref": "#/components/responses/InternalServerError500"
                    },
                    "default": {
                        "$ref": "#/components/responses/DefaultError"
                    }
                },
                "tags": [
                    "Telemetry"
                ],
                "description": "",
                "parameters": [
                    {
                        "name": "span_id",
                        "in": "path",
                        "required": true,
                        "schema": {
                            "type": "string"
                        }
                    }
                ],
                "requestBody": {
                    "content": {
                        "application/json": {
                            "schema": {
                                "$ref": "#/components/schemas/GetSpanTreeRequest"
                            }
                        }
                    },
                    "required": true
                }
            }
        },
        "/v1/tools/{tool_name}": {
            "get": {
                "responses": {
                    "200": {
                        "description": "OK",
                        "content": {
                            "application/json": {
                                "schema": {
                                    "$ref": "#/components/schemas/Tool"
                                }
                            }
                        }
                    },
                    "400": {
                        "$ref": "#/components/responses/BadRequest400"
                    },
                    "429": {
                        "$ref": "#/components/responses/TooManyRequests429"
                    },
                    "500": {
                        "$ref": "#/components/responses/InternalServerError500"
                    },
                    "default": {
                        "$ref": "#/components/responses/DefaultError"
                    }
                },
                "tags": [
                    "ToolGroups"
                ],
                "description": "",
                "parameters": [
                    {
                        "name": "tool_name",
                        "in": "path",
                        "required": true,
                        "schema": {
                            "type": "string"
                        }
                    }
                ]
            }
        },
        "/v1/toolgroups/{toolgroup_id}": {
            "get": {
                "responses": {
                    "200": {
                        "description": "OK",
                        "content": {
                            "application/json": {
                                "schema": {
                                    "$ref": "#/components/schemas/ToolGroup"
                                }
                            }
                        }
                    },
                    "400": {
                        "$ref": "#/components/responses/BadRequest400"
                    },
                    "429": {
                        "$ref": "#/components/responses/TooManyRequests429"
                    },
                    "500": {
                        "$ref": "#/components/responses/InternalServerError500"
                    },
                    "default": {
                        "$ref": "#/components/responses/DefaultError"
                    }
                },
                "tags": [
                    "ToolGroups"
                ],
                "description": "",
                "parameters": [
                    {
                        "name": "toolgroup_id",
                        "in": "path",
                        "required": true,
                        "schema": {
                            "type": "string"
                        }
                    }
                ]
            },
            "delete": {
                "responses": {
                    "200": {
                        "description": "OK"
                    },
                    "400": {
                        "$ref": "#/components/responses/BadRequest400"
                    },
                    "429": {
                        "$ref": "#/components/responses/TooManyRequests429"
                    },
                    "500": {
                        "$ref": "#/components/responses/InternalServerError500"
                    },
                    "default": {
                        "$ref": "#/components/responses/DefaultError"
                    }
                },
                "tags": [
                    "ToolGroups"
                ],
                "description": "Unregister a tool group",
                "parameters": [
                    {
                        "name": "toolgroup_id",
                        "in": "path",
                        "required": true,
                        "schema": {
                            "type": "string"
                        }
                    }
                ]
            }
        },
        "/v1/telemetry/traces/{trace_id}": {
            "get": {
                "responses": {
                    "200": {
                        "description": "OK",
                        "content": {
                            "application/json": {
                                "schema": {
                                    "$ref": "#/components/schemas/Trace"
                                }
                            }
                        }
                    },
                    "400": {
                        "$ref": "#/components/responses/BadRequest400"
                    },
                    "429": {
                        "$ref": "#/components/responses/TooManyRequests429"
                    },
                    "500": {
                        "$ref": "#/components/responses/InternalServerError500"
                    },
                    "default": {
                        "$ref": "#/components/responses/DefaultError"
                    }
                },
                "tags": [
                    "Telemetry"
                ],
                "description": "",
                "parameters": [
                    {
                        "name": "trace_id",
                        "in": "path",
                        "required": true,
                        "schema": {
                            "type": "string"
                        }
                    }
                ]
            }
        },
        "/v1/post-training/job/artifacts": {
            "get": {
                "responses": {
                    "200": {
                        "description": "OK",
                        "content": {
                            "application/json": {
                                "schema": {
                                    "$ref": "#/components/schemas/PostTrainingJobArtifactsResponse"
                                }
                            }
                        }
                    },
                    "400": {
                        "$ref": "#/components/responses/BadRequest400"
                    },
                    "429": {
                        "$ref": "#/components/responses/TooManyRequests429"
                    },
                    "500": {
                        "$ref": "#/components/responses/InternalServerError500"
                    },
                    "default": {
                        "$ref": "#/components/responses/DefaultError"
                    }
                },
                "tags": [
                    "PostTraining (Coming Soon)"
                ],
                "description": "",
                "parameters": [
                    {
                        "name": "job_uuid",
                        "in": "query",
                        "required": true,
                        "schema": {
                            "type": "string"
                        }
                    }
                ]
            }
        },
        "/v1/post-training/job/status": {
            "get": {
                "responses": {
                    "200": {
                        "description": "OK",
                        "content": {
                            "application/json": {
                                "schema": {
                                    "$ref": "#/components/schemas/PostTrainingJobStatusResponse"
                                }
                            }
                        }
                    },
                    "400": {
                        "$ref": "#/components/responses/BadRequest400"
                    },
                    "429": {
                        "$ref": "#/components/responses/TooManyRequests429"
                    },
                    "500": {
                        "$ref": "#/components/responses/InternalServerError500"
                    },
                    "default": {
                        "$ref": "#/components/responses/DefaultError"
                    }
                },
                "tags": [
                    "PostTraining (Coming Soon)"
                ],
                "description": "",
                "parameters": [
                    {
                        "name": "job_uuid",
                        "in": "query",
                        "required": true,
                        "schema": {
                            "type": "string"
                        }
                    }
                ]
            }
        },
        "/v1/post-training/jobs": {
            "get": {
                "responses": {
                    "200": {
                        "description": "OK",
                        "content": {
                            "application/json": {
                                "schema": {
                                    "$ref": "#/components/schemas/ListPostTrainingJobsResponse"
                                }
                            }
                        }
                    },
                    "400": {
                        "$ref": "#/components/responses/BadRequest400"
                    },
                    "429": {
                        "$ref": "#/components/responses/TooManyRequests429"
                    },
                    "500": {
                        "$ref": "#/components/responses/InternalServerError500"
                    },
                    "default": {
                        "$ref": "#/components/responses/DefaultError"
                    }
                },
                "tags": [
                    "PostTraining (Coming Soon)"
                ],
                "description": "",
                "parameters": []
            }
        },
        "/v1/files/session:{upload_id}": {
            "get": {
                "responses": {
                    "200": {
                        "description": "OK",
                        "content": {
                            "application/json": {
                                "schema": {
                                    "$ref": "#/components/schemas/FileUploadResponse"
                                }
                            }
                        }
                    },
                    "400": {
                        "$ref": "#/components/responses/BadRequest400"
                    },
                    "429": {
                        "$ref": "#/components/responses/TooManyRequests429"
                    },
                    "500": {
                        "$ref": "#/components/responses/InternalServerError500"
                    },
                    "default": {
                        "$ref": "#/components/responses/DefaultError"
                    }
                },
                "tags": [
                    "Files"
                ],
                "description": "Returns information about an existsing upload session",
                "parameters": [
                    {
                        "name": "upload_id",
                        "in": "path",
                        "description": "ID of the upload session",
                        "required": true,
                        "schema": {
                            "type": "string"
                        }
                    }
                ]
            },
            "post": {
                "responses": {
                    "200": {
                        "description": "OK",
                        "content": {
                            "application/json": {
                                "schema": {
                                    "oneOf": [
                                        {
                                            "$ref": "#/components/schemas/FileResponse"
                                        },
                                        {
                                            "type": "null"
                                        }
                                    ]
                                }
                            }
                        }
                    },
                    "400": {
                        "$ref": "#/components/responses/BadRequest400"
                    },
                    "429": {
                        "$ref": "#/components/responses/TooManyRequests429"
                    },
                    "500": {
                        "$ref": "#/components/responses/InternalServerError500"
                    },
                    "default": {
                        "$ref": "#/components/responses/DefaultError"
                    }
                },
                "tags": [
                    "Files"
                ],
                "description": "Upload file content to an existing upload session. On the server, request body will have the raw bytes that are uploaded.",
                "parameters": [
                    {
                        "name": "upload_id",
                        "in": "path",
                        "description": "ID of the upload session",
                        "required": true,
                        "schema": {
                            "type": "string"
                        }
                    }
                ],
                "requestBody": {
                    "content": {
                        "application/octet-stream": {
                            "schema": {
                                "type": "string",
                                "format": "binary"
                            }
                        }
                    },
                    "required": true
                }
            }
        },
        "/v1/vector-dbs/{vector_db_id}": {
            "get": {
                "responses": {
                    "200": {
                        "description": "OK",
                        "content": {
                            "application/json": {
                                "schema": {
                                    "$ref": "#/components/schemas/VectorDB"
                                }
                            }
                        }
                    },
                    "400": {
                        "$ref": "#/components/responses/BadRequest400"
                    },
                    "429": {
                        "$ref": "#/components/responses/TooManyRequests429"
                    },
                    "500": {
                        "$ref": "#/components/responses/InternalServerError500"
                    },
                    "default": {
                        "$ref": "#/components/responses/DefaultError"
                    }
                },
                "tags": [
                    "VectorDBs"
                ],
                "description": "",
                "parameters": [
                    {
                        "name": "vector_db_id",
                        "in": "path",
                        "required": true,
                        "schema": {
                            "type": "string"
                        }
                    }
                ]
            },
            "delete": {
                "responses": {
                    "200": {
                        "description": "OK"
                    },
                    "400": {
                        "$ref": "#/components/responses/BadRequest400"
                    },
                    "429": {
                        "$ref": "#/components/responses/TooManyRequests429"
                    },
                    "500": {
                        "$ref": "#/components/responses/InternalServerError500"
                    },
                    "default": {
                        "$ref": "#/components/responses/DefaultError"
                    }
                },
                "tags": [
                    "VectorDBs"
                ],
                "description": "",
                "parameters": [
                    {
                        "name": "vector_db_id",
                        "in": "path",
                        "required": true,
                        "schema": {
                            "type": "string"
                        }
                    }
                ]
            }
        },
        "/v1/evaluation/grade": {
            "post": {
                "responses": {
                    "200": {
                        "description": "The evaluation job containing grader scores.",
                        "content": {
                            "application/json": {
                                "schema": {
                                    "$ref": "#/components/schemas/EvaluationJob"
                                }
                            }
                        }
                    },
                    "400": {
                        "$ref": "#/components/responses/BadRequest400"
                    },
                    "429": {
                        "$ref": "#/components/responses/TooManyRequests429"
                    },
                    "500": {
                        "$ref": "#/components/responses/InternalServerError500"
                    },
                    "default": {
                        "$ref": "#/components/responses/DefaultError"
                    }
                },
                "tags": [
                    "Evaluation"
                ],
                "description": "Schedule a grading job, by grading generated (model or agent) results. The generated results are expected to be in the dataset.",
                "parameters": [],
                "requestBody": {
                    "content": {
                        "application/json": {
                            "schema": {
                                "$ref": "#/components/schemas/GradeRequest"
                            }
                        }
                    },
                    "required": true
                }
            }
        },
        "/v1/evaluation/grade_sync": {
            "post": {
                "responses": {
                    "200": {
                        "description": "The evaluation job containing grader scores. \"generations\" is not populated in the response.",
                        "content": {
                            "application/json": {
                                "schema": {
                                    "$ref": "#/components/schemas/EvaluationResponse"
                                }
                            }
                        }
                    },
                    "400": {
                        "$ref": "#/components/responses/BadRequest400"
                    },
                    "429": {
                        "$ref": "#/components/responses/TooManyRequests429"
                    },
                    "500": {
                        "$ref": "#/components/responses/InternalServerError500"
                    },
                    "default": {
                        "$ref": "#/components/responses/DefaultError"
                    }
                },
                "tags": [
                    "Evaluation"
                ],
                "description": "Run grading synchronously on generated results, i.e., without scheduling a job. You should use this for quick testing, or when the number of rows is limited. Some implementations may have stricter restrictions on inputs which will be accepted.",
                "parameters": [],
                "requestBody": {
                    "content": {
                        "application/json": {
                            "schema": {
                                "$ref": "#/components/schemas/GradeSyncRequest"
                            }
                        }
                    },
                    "required": true
                }
            }
        },
        "/v1/health": {
            "get": {
                "responses": {
                    "200": {
                        "description": "OK",
                        "content": {
                            "application/json": {
                                "schema": {
                                    "$ref": "#/components/schemas/HealthInfo"
                                }
                            }
                        }
                    },
                    "400": {
                        "$ref": "#/components/responses/BadRequest400"
                    },
                    "429": {
                        "$ref": "#/components/responses/TooManyRequests429"
                    },
                    "500": {
                        "$ref": "#/components/responses/InternalServerError500"
                    },
                    "default": {
                        "$ref": "#/components/responses/DefaultError"
                    }
                },
                "tags": [
                    "Inspect"
                ],
                "description": "",
                "parameters": []
            }
        },
        "/v1/tool-runtime/rag-tool/insert": {
            "post": {
                "responses": {
                    "200": {
                        "description": "OK"
                    },
                    "400": {
                        "$ref": "#/components/responses/BadRequest400"
                    },
                    "429": {
                        "$ref": "#/components/responses/TooManyRequests429"
                    },
                    "500": {
                        "$ref": "#/components/responses/InternalServerError500"
                    },
                    "default": {
                        "$ref": "#/components/responses/DefaultError"
                    }
                },
                "tags": [
                    "ToolRuntime"
                ],
                "description": "Index documents so they can be used by the RAG system",
                "parameters": [],
                "requestBody": {
                    "content": {
                        "application/json": {
                            "schema": {
                                "$ref": "#/components/schemas/InsertRequest"
                            }
                        }
                    },
                    "required": true
                }
            }
        },
        "/v1/vector-io/insert": {
            "post": {
                "responses": {
                    "200": {
                        "description": "OK"
                    },
                    "400": {
                        "$ref": "#/components/responses/BadRequest400"
                    },
                    "429": {
                        "$ref": "#/components/responses/TooManyRequests429"
                    },
                    "500": {
                        "$ref": "#/components/responses/InternalServerError500"
                    },
                    "default": {
                        "$ref": "#/components/responses/DefaultError"
                    }
                },
                "tags": [
                    "VectorIO"
                ],
                "description": "",
                "parameters": [],
                "requestBody": {
                    "content": {
                        "application/json": {
                            "schema": {
                                "$ref": "#/components/schemas/InsertChunksRequest"
                            }
                        }
                    },
                    "required": true
                }
            }
        },
        "/v1/providers/{provider_id}": {
            "get": {
                "responses": {
                    "200": {
                        "description": "OK",
                        "content": {
                            "application/json": {
                                "schema": {
                                    "$ref": "#/components/schemas/ProviderInfo"
                                }
                            }
                        }
                    },
                    "400": {
                        "$ref": "#/components/responses/BadRequest400"
                    },
                    "429": {
                        "$ref": "#/components/responses/TooManyRequests429"
                    },
                    "500": {
                        "$ref": "#/components/responses/InternalServerError500"
                    },
                    "default": {
                        "$ref": "#/components/responses/DefaultError"
                    }
                },
                "tags": [
                    "Providers"
                ],
                "description": "",
                "parameters": [
                    {
                        "name": "provider_id",
                        "in": "path",
                        "required": true,
                        "schema": {
                            "type": "string"
                        }
                    }
                ]
            }
        },
        "/v1/tool-runtime/invoke": {
            "post": {
                "responses": {
                    "200": {
                        "description": "OK",
                        "content": {
                            "application/json": {
                                "schema": {
                                    "$ref": "#/components/schemas/ToolInvocationResult"
                                }
                            }
                        }
                    },
                    "400": {
                        "$ref": "#/components/responses/BadRequest400"
                    },
                    "429": {
                        "$ref": "#/components/responses/TooManyRequests429"
                    },
                    "500": {
                        "$ref": "#/components/responses/InternalServerError500"
                    },
                    "default": {
                        "$ref": "#/components/responses/DefaultError"
                    }
                },
                "tags": [
                    "ToolRuntime"
                ],
                "description": "Run a tool with the given arguments",
                "parameters": [],
                "requestBody": {
                    "content": {
                        "application/json": {
                            "schema": {
                                "$ref": "#/components/schemas/InvokeToolRequest"
                            }
                        }
                    },
                    "required": true
                }
            }
        },
        "/v1/datasetio/iterrows/{dataset_id}": {
            "get": {
                "responses": {
                    "200": {
                        "description": "OK",
                        "content": {
                            "application/json": {
                                "schema": {
                                    "$ref": "#/components/schemas/IterrowsResponse"
                                }
                            }
                        }
                    },
                    "400": {
                        "$ref": "#/components/responses/BadRequest400"
                    },
                    "429": {
                        "$ref": "#/components/responses/TooManyRequests429"
                    },
                    "500": {
                        "$ref": "#/components/responses/InternalServerError500"
                    },
                    "default": {
                        "$ref": "#/components/responses/DefaultError"
                    }
                },
                "tags": [
                    "DatasetIO"
                ],
                "description": "Get a paginated list of rows from a dataset. Uses cursor-based pagination.",
                "parameters": [
                    {
                        "name": "dataset_id",
                        "in": "path",
                        "description": "The ID of the dataset to get the rows from.",
                        "required": true,
                        "schema": {
                            "type": "string"
                        }
                    },
                    {
                        "name": "start_index",
                        "in": "query",
                        "description": "Index into dataset for the first row to get. Get all rows if None.",
                        "required": false,
                        "schema": {
                            "type": "integer"
                        }
                    },
                    {
                        "name": "limit",
                        "in": "query",
                        "description": "The number of rows to get.",
                        "required": false,
                        "schema": {
                            "type": "integer"
                        }
                    }
                ]
            }
        },
        "/v1/agents/{agent_id}/sessions": {
            "get": {
                "responses": {
                    "200": {
                        "description": "A ListAgentSessionsResponse.",
                        "content": {
                            "application/json": {
                                "schema": {
                                    "$ref": "#/components/schemas/ListAgentSessionsResponse"
                                }
                            }
                        }
                    },
                    "400": {
                        "$ref": "#/components/responses/BadRequest400"
                    },
                    "429": {
                        "$ref": "#/components/responses/TooManyRequests429"
                    },
                    "500": {
                        "$ref": "#/components/responses/InternalServerError500"
                    },
                    "default": {
                        "$ref": "#/components/responses/DefaultError"
                    }
                },
                "tags": [
                    "Agents"
                ],
                "description": "List all session(s) of a given agent.",
                "parameters": [
                    {
                        "name": "agent_id",
                        "in": "path",
                        "description": "The ID of the agent to list sessions for.",
                        "required": true,
                        "schema": {
                            "type": "string"
                        }
                    }
                ]
            }
        },
        "/v1/benchmarks": {
            "get": {
                "responses": {
                    "200": {
                        "description": "OK",
                        "content": {
                            "application/json": {
                                "schema": {
                                    "$ref": "#/components/schemas/ListBenchmarksResponse"
                                }
                            }
                        }
                    },
                    "400": {
                        "$ref": "#/components/responses/BadRequest400"
                    },
                    "429": {
                        "$ref": "#/components/responses/TooManyRequests429"
                    },
                    "500": {
                        "$ref": "#/components/responses/InternalServerError500"
                    },
                    "default": {
                        "$ref": "#/components/responses/DefaultError"
                    }
                },
                "tags": [
                    "Benchmarks"
                ],
                "description": "List all benchmarks.",
                "parameters": []
            },
            "post": {
                "responses": {
                    "200": {
                        "description": "OK",
                        "content": {
                            "application/json": {
                                "schema": {
                                    "$ref": "#/components/schemas/Benchmark"
                                }
                            }
                        }
                    },
                    "400": {
                        "$ref": "#/components/responses/BadRequest400"
                    },
                    "429": {
                        "$ref": "#/components/responses/TooManyRequests429"
                    },
                    "500": {
                        "$ref": "#/components/responses/InternalServerError500"
                    },
                    "default": {
                        "$ref": "#/components/responses/DefaultError"
                    }
                },
                "tags": [
                    "Benchmarks"
                ],
                "description": "Register a new benchmark. A benchmark consists of a dataset id and a list of grader ids.",
                "parameters": [],
                "requestBody": {
                    "content": {
                        "application/json": {
                            "schema": {
                                "$ref": "#/components/schemas/RegisterBenchmarkRequest"
                            }
                        }
                    },
                    "required": true
                }
            }
        },
        "/v1/datasets": {
            "get": {
                "responses": {
                    "200": {
                        "description": "OK",
                        "content": {
                            "application/json": {
                                "schema": {
                                    "$ref": "#/components/schemas/ListDatasetsResponse"
                                }
                            }
                        }
                    },
                    "400": {
                        "$ref": "#/components/responses/BadRequest400"
                    },
                    "429": {
                        "$ref": "#/components/responses/TooManyRequests429"
                    },
                    "500": {
                        "$ref": "#/components/responses/InternalServerError500"
                    },
                    "default": {
                        "$ref": "#/components/responses/DefaultError"
                    }
                },
                "tags": [
                    "Datasets"
                ],
                "description": "",
                "parameters": []
            },
            "post": {
                "responses": {
                    "200": {
                        "description": "OK",
                        "content": {
                            "application/json": {
                                "schema": {
                                    "$ref": "#/components/schemas/Dataset"
                                }
                            }
                        }
                    },
                    "400": {
                        "$ref": "#/components/responses/BadRequest400"
                    },
                    "429": {
                        "$ref": "#/components/responses/TooManyRequests429"
                    },
                    "500": {
                        "$ref": "#/components/responses/InternalServerError500"
                    },
                    "default": {
                        "$ref": "#/components/responses/DefaultError"
                    }
                },
                "tags": [
                    "Datasets"
                ],
                "description": "Register a new dataset.",
                "parameters": [],
                "requestBody": {
                    "content": {
                        "application/json": {
                            "schema": {
                                "$ref": "#/components/schemas/RegisterDatasetRequest"
                            }
                        }
                    },
                    "required": true
                }
            }
        },
        "/v1/files/{bucket}": {
            "get": {
                "responses": {
                    "200": {
                        "description": "OK",
                        "content": {
                            "application/json": {
                                "schema": {
                                    "$ref": "#/components/schemas/ListFileResponse"
                                }
                            }
                        }
                    },
                    "400": {
                        "$ref": "#/components/responses/BadRequest400"
                    },
                    "429": {
                        "$ref": "#/components/responses/TooManyRequests429"
                    },
                    "500": {
                        "$ref": "#/components/responses/InternalServerError500"
                    },
                    "default": {
                        "$ref": "#/components/responses/DefaultError"
                    }
                },
                "tags": [
                    "Files"
                ],
                "description": "List all files in a bucket.",
                "parameters": [
                    {
                        "name": "bucket",
                        "in": "path",
                        "description": "Bucket name (valid chars: a-zA-Z0-9_-)",
                        "required": true,
                        "schema": {
                            "type": "string"
                        }
                    }
                ]
            }
        },
        "/v1/graders/types": {
            "get": {
                "responses": {
                    "200": {
                        "description": "A list of grader types and information about the types.",
                        "content": {
                            "application/json": {
                                "schema": {
                                    "$ref": "#/components/schemas/ListGraderTypesResponse"
                                }
                            }
                        }
                    },
                    "400": {
                        "$ref": "#/components/responses/BadRequest400"
                    },
                    "429": {
                        "$ref": "#/components/responses/TooManyRequests429"
                    },
                    "500": {
                        "$ref": "#/components/responses/InternalServerError500"
                    },
                    "default": {
                        "$ref": "#/components/responses/DefaultError"
                    }
                },
                "tags": [
                    "Graders"
                ],
                "description": "List all grader types.",
                "parameters": []
            }
        },
        "/v1/graders": {
            "get": {
                "responses": {
                    "200": {
                        "description": "A list of graders.",
                        "content": {
                            "application/json": {
                                "schema": {
                                    "$ref": "#/components/schemas/ListGradersResponse"
                                }
                            }
                        }
                    },
                    "400": {
                        "$ref": "#/components/responses/BadRequest400"
                    },
                    "429": {
                        "$ref": "#/components/responses/TooManyRequests429"
                    },
                    "500": {
                        "$ref": "#/components/responses/InternalServerError500"
                    },
                    "default": {
                        "$ref": "#/components/responses/DefaultError"
                    }
                },
                "tags": [
                    "Graders"
                ],
                "description": "List all graders.",
                "parameters": []
            },
            "post": {
                "responses": {
                    "200": {
                        "description": "The registered grader.",
                        "content": {
                            "application/json": {
                                "schema": {
                                    "$ref": "#/components/schemas/Grader"
                                }
                            }
                        }
                    },
                    "400": {
                        "$ref": "#/components/responses/BadRequest400"
                    },
                    "429": {
                        "$ref": "#/components/responses/TooManyRequests429"
                    },
                    "500": {
                        "$ref": "#/components/responses/InternalServerError500"
                    },
                    "default": {
                        "$ref": "#/components/responses/DefaultError"
                    }
                },
                "tags": [
                    "Graders"
                ],
                "description": "Register a new grader.",
                "parameters": [],
                "requestBody": {
                    "content": {
                        "application/json": {
                            "schema": {
                                "$ref": "#/components/schemas/RegisterGraderRequest"
                            }
                        }
                    },
                    "required": true
                }
            }
        },
        "/v1/models": {
            "get": {
                "responses": {
                    "200": {
                        "description": "OK",
                        "content": {
                            "application/json": {
                                "schema": {
                                    "$ref": "#/components/schemas/ListModelsResponse"
                                }
                            }
                        }
                    },
                    "400": {
                        "$ref": "#/components/responses/BadRequest400"
                    },
                    "429": {
                        "$ref": "#/components/responses/TooManyRequests429"
                    },
                    "500": {
                        "$ref": "#/components/responses/InternalServerError500"
                    },
                    "default": {
                        "$ref": "#/components/responses/DefaultError"
                    }
                },
                "tags": [
                    "Models"
                ],
                "description": "",
                "parameters": []
            },
            "post": {
                "responses": {
                    "200": {
                        "description": "OK",
                        "content": {
                            "application/json": {
                                "schema": {
                                    "$ref": "#/components/schemas/Model"
                                }
                            }
                        }
                    },
                    "400": {
                        "$ref": "#/components/responses/BadRequest400"
                    },
                    "429": {
                        "$ref": "#/components/responses/TooManyRequests429"
                    },
                    "500": {
                        "$ref": "#/components/responses/InternalServerError500"
                    },
                    "default": {
                        "$ref": "#/components/responses/DefaultError"
                    }
                },
                "tags": [
                    "Models"
                ],
                "description": "",
                "parameters": [],
                "requestBody": {
                    "content": {
                        "application/json": {
                            "schema": {
                                "$ref": "#/components/schemas/RegisterModelRequest"
                            }
                        }
                    },
                    "required": true
                }
            }
        },
        "/v1/providers": {
            "get": {
                "responses": {
                    "200": {
                        "description": "OK",
                        "content": {
                            "application/json": {
                                "schema": {
                                    "$ref": "#/components/schemas/ListProvidersResponse"
                                }
                            }
                        }
                    },
                    "400": {
                        "$ref": "#/components/responses/BadRequest400"
                    },
                    "429": {
                        "$ref": "#/components/responses/TooManyRequests429"
                    },
                    "500": {
                        "$ref": "#/components/responses/InternalServerError500"
                    },
                    "default": {
                        "$ref": "#/components/responses/DefaultError"
                    }
                },
                "tags": [
                    "Providers"
                ],
                "description": "",
                "parameters": []
            }
        },
        "/v1/inspect/routes": {
            "get": {
                "responses": {
                    "200": {
                        "description": "OK",
                        "content": {
                            "application/json": {
                                "schema": {
                                    "$ref": "#/components/schemas/ListRoutesResponse"
                                }
                            }
                        }
                    },
                    "400": {
                        "$ref": "#/components/responses/BadRequest400"
                    },
                    "429": {
                        "$ref": "#/components/responses/TooManyRequests429"
                    },
                    "500": {
                        "$ref": "#/components/responses/InternalServerError500"
                    },
                    "default": {
                        "$ref": "#/components/responses/DefaultError"
                    }
                },
                "tags": [
                    "Inspect"
                ],
                "description": "",
                "parameters": []
            }
        },
        "/v1/tool-runtime/list-tools": {
            "get": {
                "responses": {
                    "200": {
                        "description": "OK",
                        "content": {
                            "application/jsonl": {
                                "schema": {
                                    "$ref": "#/components/schemas/ToolDef"
                                }
                            }
                        }
                    },
                    "400": {
                        "$ref": "#/components/responses/BadRequest400"
                    },
                    "429": {
                        "$ref": "#/components/responses/TooManyRequests429"
                    },
                    "500": {
                        "$ref": "#/components/responses/InternalServerError500"
                    },
                    "default": {
                        "$ref": "#/components/responses/DefaultError"
                    }
                },
                "tags": [
                    "ToolRuntime"
                ],
                "description": "",
                "parameters": [
                    {
                        "name": "tool_group_id",
                        "in": "query",
                        "required": false,
                        "schema": {
                            "type": "string"
                        }
                    },
                    {
                        "name": "mcp_endpoint",
                        "in": "query",
                        "required": false,
                        "schema": {
                            "$ref": "#/components/schemas/URL"
                        }
                    }
                ]
            }
        },
        "/v1/shields": {
            "get": {
                "responses": {
                    "200": {
                        "description": "OK",
                        "content": {
                            "application/json": {
                                "schema": {
                                    "$ref": "#/components/schemas/ListShieldsResponse"
                                }
                            }
                        }
                    },
                    "400": {
                        "$ref": "#/components/responses/BadRequest400"
                    },
                    "429": {
                        "$ref": "#/components/responses/TooManyRequests429"
                    },
                    "500": {
                        "$ref": "#/components/responses/InternalServerError500"
                    },
                    "default": {
                        "$ref": "#/components/responses/DefaultError"
                    }
                },
                "tags": [
                    "Shields"
                ],
                "description": "",
                "parameters": []
            },
            "post": {
                "responses": {
                    "200": {
                        "description": "OK",
                        "content": {
                            "application/json": {
                                "schema": {
                                    "$ref": "#/components/schemas/Shield"
                                }
                            }
                        }
                    },
                    "400": {
                        "$ref": "#/components/responses/BadRequest400"
                    },
                    "429": {
                        "$ref": "#/components/responses/TooManyRequests429"
                    },
                    "500": {
                        "$ref": "#/components/responses/InternalServerError500"
                    },
                    "default": {
                        "$ref": "#/components/responses/DefaultError"
                    }
                },
                "tags": [
                    "Shields"
                ],
                "description": "",
                "parameters": [],
                "requestBody": {
                    "content": {
                        "application/json": {
                            "schema": {
                                "$ref": "#/components/schemas/RegisterShieldRequest"
                            }
                        }
                    },
                    "required": true
                }
            }
        },
        "/v1/toolgroups": {
            "get": {
                "responses": {
                    "200": {
                        "description": "OK",
                        "content": {
                            "application/json": {
                                "schema": {
                                    "$ref": "#/components/schemas/ListToolGroupsResponse"
                                }
                            }
                        }
                    },
                    "400": {
                        "$ref": "#/components/responses/BadRequest400"
                    },
                    "429": {
                        "$ref": "#/components/responses/TooManyRequests429"
                    },
                    "500": {
                        "$ref": "#/components/responses/InternalServerError500"
                    },
                    "default": {
                        "$ref": "#/components/responses/DefaultError"
                    }
                },
                "tags": [
                    "ToolGroups"
                ],
                "description": "List tool groups with optional provider",
                "parameters": []
            },
            "post": {
                "responses": {
                    "200": {
                        "description": "OK"
                    },
                    "400": {
                        "$ref": "#/components/responses/BadRequest400"
                    },
                    "429": {
                        "$ref": "#/components/responses/TooManyRequests429"
                    },
                    "500": {
                        "$ref": "#/components/responses/InternalServerError500"
                    },
                    "default": {
                        "$ref": "#/components/responses/DefaultError"
                    }
                },
                "tags": [
                    "ToolGroups"
                ],
                "description": "Register a tool group",
                "parameters": [],
                "requestBody": {
                    "content": {
                        "application/json": {
                            "schema": {
                                "$ref": "#/components/schemas/RegisterToolGroupRequest"
                            }
                        }
                    },
                    "required": true
                }
            }
        },
        "/v1/tools": {
            "get": {
                "responses": {
                    "200": {
                        "description": "OK",
                        "content": {
                            "application/json": {
                                "schema": {
                                    "$ref": "#/components/schemas/ListToolsResponse"
                                }
                            }
                        }
                    },
                    "400": {
                        "$ref": "#/components/responses/BadRequest400"
                    },
                    "429": {
                        "$ref": "#/components/responses/TooManyRequests429"
                    },
                    "500": {
                        "$ref": "#/components/responses/InternalServerError500"
                    },
                    "default": {
                        "$ref": "#/components/responses/DefaultError"
                    }
                },
                "tags": [
                    "ToolGroups"
                ],
                "description": "List tools with optional tool group",
                "parameters": [
                    {
                        "name": "toolgroup_id",
                        "in": "query",
                        "required": false,
                        "schema": {
                            "type": "string"
                        }
                    }
                ]
            }
        },
        "/v1/vector-dbs": {
            "get": {
                "responses": {
                    "200": {
                        "description": "OK",
                        "content": {
                            "application/json": {
                                "schema": {
                                    "$ref": "#/components/schemas/ListVectorDBsResponse"
                                }
                            }
                        }
                    },
                    "400": {
                        "$ref": "#/components/responses/BadRequest400"
                    },
                    "429": {
                        "$ref": "#/components/responses/TooManyRequests429"
                    },
                    "500": {
                        "$ref": "#/components/responses/InternalServerError500"
                    },
                    "default": {
                        "$ref": "#/components/responses/DefaultError"
                    }
                },
                "tags": [
                    "VectorDBs"
                ],
                "description": "",
                "parameters": []
            },
            "post": {
                "responses": {
                    "200": {
                        "description": "OK",
                        "content": {
                            "application/json": {
                                "schema": {
                                    "$ref": "#/components/schemas/VectorDB"
                                }
                            }
                        }
                    },
                    "400": {
                        "$ref": "#/components/responses/BadRequest400"
                    },
                    "429": {
                        "$ref": "#/components/responses/TooManyRequests429"
                    },
                    "500": {
                        "$ref": "#/components/responses/InternalServerError500"
                    },
                    "default": {
                        "$ref": "#/components/responses/DefaultError"
                    }
                },
                "tags": [
                    "VectorDBs"
                ],
                "description": "",
                "parameters": [],
                "requestBody": {
                    "content": {
                        "application/json": {
                            "schema": {
                                "$ref": "#/components/schemas/RegisterVectorDbRequest"
                            }
                        }
                    },
                    "required": true
                }
            }
        },
        "/v1/telemetry/events": {
            "post": {
                "responses": {
                    "200": {
                        "description": "OK"
                    },
                    "400": {
                        "$ref": "#/components/responses/BadRequest400"
                    },
                    "429": {
                        "$ref": "#/components/responses/TooManyRequests429"
                    },
                    "500": {
                        "$ref": "#/components/responses/InternalServerError500"
                    },
                    "default": {
                        "$ref": "#/components/responses/DefaultError"
                    }
                },
                "tags": [
                    "Telemetry"
                ],
                "description": "",
                "parameters": [],
                "requestBody": {
                    "content": {
                        "application/json": {
                            "schema": {
                                "$ref": "#/components/schemas/LogEventRequest"
                            }
                        }
                    },
                    "required": true
                }
            }
        },
        "/v1/post-training/preference-optimize": {
            "post": {
                "responses": {
                    "200": {
                        "description": "OK",
                        "content": {
                            "application/json": {
                                "schema": {
                                    "$ref": "#/components/schemas/PostTrainingJob"
                                }
                            }
                        }
                    },
                    "400": {
                        "$ref": "#/components/responses/BadRequest400"
                    },
                    "429": {
                        "$ref": "#/components/responses/TooManyRequests429"
                    },
                    "500": {
                        "$ref": "#/components/responses/InternalServerError500"
                    },
                    "default": {
                        "$ref": "#/components/responses/DefaultError"
                    }
                },
                "tags": [
                    "PostTraining (Coming Soon)"
                ],
                "description": "",
                "parameters": [],
                "requestBody": {
                    "content": {
                        "application/json": {
                            "schema": {
                                "$ref": "#/components/schemas/PreferenceOptimizeRequest"
                            }
                        }
                    },
                    "required": true
                }
            }
        },
        "/v1/tool-runtime/rag-tool/query": {
            "post": {
                "responses": {
                    "200": {
                        "description": "OK",
                        "content": {
                            "application/json": {
                                "schema": {
                                    "$ref": "#/components/schemas/RAGQueryResult"
                                }
                            }
                        }
                    },
                    "400": {
                        "$ref": "#/components/responses/BadRequest400"
                    },
                    "429": {
                        "$ref": "#/components/responses/TooManyRequests429"
                    },
                    "500": {
                        "$ref": "#/components/responses/InternalServerError500"
                    },
                    "default": {
                        "$ref": "#/components/responses/DefaultError"
                    }
                },
                "tags": [
                    "ToolRuntime"
                ],
                "description": "Query the RAG system for context; typically invoked by the agent",
                "parameters": [],
                "requestBody": {
                    "content": {
                        "application/json": {
                            "schema": {
                                "$ref": "#/components/schemas/QueryRequest"
                            }
                        }
                    },
                    "required": true
                }
            }
        },
        "/v1/vector-io/query": {
            "post": {
                "responses": {
                    "200": {
                        "description": "OK",
                        "content": {
                            "application/json": {
                                "schema": {
                                    "$ref": "#/components/schemas/QueryChunksResponse"
                                }
                            }
                        }
                    },
                    "400": {
                        "$ref": "#/components/responses/BadRequest400"
                    },
                    "429": {
                        "$ref": "#/components/responses/TooManyRequests429"
                    },
                    "500": {
                        "$ref": "#/components/responses/InternalServerError500"
                    },
                    "default": {
                        "$ref": "#/components/responses/DefaultError"
                    }
                },
                "tags": [
                    "VectorIO"
                ],
                "description": "",
                "parameters": [],
                "requestBody": {
                    "content": {
                        "application/json": {
                            "schema": {
                                "$ref": "#/components/schemas/QueryChunksRequest"
                            }
                        }
                    },
                    "required": true
                }
            }
        },
        "/v1/telemetry/spans": {
            "post": {
                "responses": {
                    "200": {
                        "description": "OK",
                        "content": {
                            "application/json": {
                                "schema": {
                                    "$ref": "#/components/schemas/QuerySpansResponse"
                                }
                            }
                        }
                    },
                    "400": {
                        "$ref": "#/components/responses/BadRequest400"
                    },
                    "429": {
                        "$ref": "#/components/responses/TooManyRequests429"
                    },
                    "500": {
                        "$ref": "#/components/responses/InternalServerError500"
                    },
                    "default": {
                        "$ref": "#/components/responses/DefaultError"
                    }
                },
                "tags": [
                    "Telemetry"
                ],
                "description": "",
                "parameters": [],
                "requestBody": {
                    "content": {
                        "application/json": {
                            "schema": {
                                "$ref": "#/components/schemas/QuerySpansRequest"
                            }
                        }
                    },
                    "required": true
                }
            }
        },
        "/v1/telemetry/traces": {
            "post": {
                "responses": {
                    "200": {
                        "description": "OK",
                        "content": {
                            "application/json": {
                                "schema": {
                                    "$ref": "#/components/schemas/QueryTracesResponse"
                                }
                            }
                        }
                    },
                    "400": {
                        "$ref": "#/components/responses/BadRequest400"
                    },
                    "429": {
                        "$ref": "#/components/responses/TooManyRequests429"
                    },
                    "500": {
                        "$ref": "#/components/responses/InternalServerError500"
                    },
                    "default": {
                        "$ref": "#/components/responses/DefaultError"
                    }
                },
                "tags": [
                    "Telemetry"
                ],
                "description": "",
                "parameters": [],
                "requestBody": {
                    "content": {
                        "application/json": {
                            "schema": {
                                "$ref": "#/components/schemas/QueryTracesRequest"
                            }
                        }
                    },
                    "required": true
                }
            }
        },
        "/v1/agents/{agent_id}/session/{session_id}/turn/{turn_id}/resume": {
            "post": {
                "responses": {
                    "200": {
                        "description": "A Turn object if stream is False, otherwise an AsyncIterator of AgentTurnResponseStreamChunk objects.",
                        "content": {
                            "application/json": {
                                "schema": {
                                    "$ref": "#/components/schemas/Turn"
                                }
                            },
                            "text/event-stream": {
                                "schema": {
                                    "$ref": "#/components/schemas/AgentTurnResponseStreamChunk"
                                }
                            }
                        }
                    },
                    "400": {
                        "$ref": "#/components/responses/BadRequest400"
                    },
                    "429": {
                        "$ref": "#/components/responses/TooManyRequests429"
                    },
                    "500": {
                        "$ref": "#/components/responses/InternalServerError500"
                    },
                    "default": {
                        "$ref": "#/components/responses/DefaultError"
                    }
                },
                "tags": [
                    "Agents"
                ],
                "description": "Resume an agent turn with executed tool call responses.\nWhen a Turn has the status `awaiting_input` due to pending input from client side tool calls, this endpoint can be used to submit the outputs from the tool calls once they are ready.",
                "parameters": [
                    {
                        "name": "agent_id",
                        "in": "path",
                        "description": "The ID of the agent to resume.",
                        "required": true,
                        "schema": {
                            "type": "string"
                        }
                    },
                    {
                        "name": "session_id",
                        "in": "path",
                        "description": "The ID of the session to resume.",
                        "required": true,
                        "schema": {
                            "type": "string"
                        }
                    },
                    {
                        "name": "turn_id",
                        "in": "path",
                        "description": "The ID of the turn to resume.",
                        "required": true,
                        "schema": {
                            "type": "string"
                        }
                    }
                ],
                "requestBody": {
                    "content": {
                        "application/json": {
                            "schema": {
                                "$ref": "#/components/schemas/ResumeAgentTurnRequest"
                            }
                        }
                    },
                    "required": true
                }
            }
        },
        "/v1/evaluation/run": {
            "post": {
                "responses": {
                    "200": {
                        "description": "OK",
                        "content": {
                            "application/json": {
                                "schema": {
                                    "$ref": "#/components/schemas/EvaluationJob"
                                }
                            }
                        }
                    },
                    "400": {
                        "$ref": "#/components/responses/BadRequest400"
                    },
                    "429": {
                        "$ref": "#/components/responses/TooManyRequests429"
                    },
                    "500": {
                        "$ref": "#/components/responses/InternalServerError500"
                    },
                    "default": {
                        "$ref": "#/components/responses/DefaultError"
                    }
                },
                "tags": [
                    "Evaluation"
                ],
                "description": "Schedule a full evaluation job, by generating results using candidate and grading them.",
                "parameters": [],
                "requestBody": {
                    "content": {
                        "application/json": {
                            "schema": {
                                "$ref": "#/components/schemas/RunRequest"
                            }
                        }
                    },
                    "required": true
                }
            }
        },
        "/v1/safety/run-shield": {
            "post": {
                "responses": {
                    "200": {
                        "description": "OK",
                        "content": {
                            "application/json": {
                                "schema": {
                                    "$ref": "#/components/schemas/RunShieldResponse"
                                }
                            }
                        }
                    },
                    "400": {
                        "$ref": "#/components/responses/BadRequest400"
                    },
                    "429": {
                        "$ref": "#/components/responses/TooManyRequests429"
                    },
                    "500": {
                        "$ref": "#/components/responses/InternalServerError500"
                    },
                    "default": {
                        "$ref": "#/components/responses/DefaultError"
                    }
                },
                "tags": [
                    "Safety"
                ],
                "description": "",
                "parameters": [],
                "requestBody": {
                    "content": {
                        "application/json": {
                            "schema": {
                                "$ref": "#/components/schemas/RunShieldRequest"
                            }
                        }
                    },
                    "required": true
                }
            }
        },
        "/v1/evaluation/run_sync": {
            "post": {
                "responses": {
                    "200": {
                        "description": "OK",
                        "content": {
                            "application/json": {
                                "schema": {
                                    "$ref": "#/components/schemas/EvaluationResponse"
                                }
                            }
                        }
                    },
                    "400": {
                        "$ref": "#/components/responses/BadRequest400"
                    },
                    "429": {
                        "$ref": "#/components/responses/TooManyRequests429"
                    },
                    "500": {
                        "$ref": "#/components/responses/InternalServerError500"
                    },
                    "default": {
                        "$ref": "#/components/responses/DefaultError"
                    }
                },
                "tags": [
                    "Evaluation"
                ],
                "description": "Run an evaluation synchronously, i.e., without scheduling a job\". You should use this for quick testing, or when the number of rows is limited. Some implementations may have stricter restrictions on inputs which will be accepted.",
                "parameters": [],
                "requestBody": {
                    "content": {
                        "application/json": {
                            "schema": {
                                "$ref": "#/components/schemas/RunSyncRequest"
                            }
                        }
                    },
                    "required": true
                }
            }
        },
        "/v1/telemetry/spans/export": {
            "post": {
                "responses": {
                    "200": {
                        "description": "OK"
                    },
                    "400": {
                        "$ref": "#/components/responses/BadRequest400"
                    },
                    "429": {
                        "$ref": "#/components/responses/TooManyRequests429"
                    },
                    "500": {
                        "$ref": "#/components/responses/InternalServerError500"
                    },
                    "default": {
                        "$ref": "#/components/responses/DefaultError"
                    }
                },
                "tags": [
                    "Telemetry"
                ],
                "description": "",
                "parameters": [],
                "requestBody": {
                    "content": {
                        "application/json": {
                            "schema": {
                                "$ref": "#/components/schemas/SaveSpansToDatasetRequest"
                            }
                        }
                    },
                    "required": true
                }
            }
        },
        "/v1/post-training/supervised-fine-tune": {
            "post": {
                "responses": {
                    "200": {
                        "description": "OK",
                        "content": {
                            "application/json": {
                                "schema": {
                                    "$ref": "#/components/schemas/PostTrainingJob"
                                }
                            }
                        }
                    },
                    "400": {
                        "$ref": "#/components/responses/BadRequest400"
                    },
                    "429": {
                        "$ref": "#/components/responses/TooManyRequests429"
                    },
                    "500": {
                        "$ref": "#/components/responses/InternalServerError500"
                    },
                    "default": {
                        "$ref": "#/components/responses/DefaultError"
                    }
                },
                "tags": [
                    "PostTraining (Coming Soon)"
                ],
                "description": "",
                "parameters": [],
                "requestBody": {
                    "content": {
                        "application/json": {
                            "schema": {
                                "$ref": "#/components/schemas/SupervisedFineTuneRequest"
                            }
                        }
                    },
                    "required": true
                }
            }
        },
        "/v1/synthetic-data-generation/generate": {
            "post": {
                "responses": {
                    "200": {
                        "description": "OK",
                        "content": {
                            "application/json": {
                                "schema": {
                                    "$ref": "#/components/schemas/SyntheticDataGenerationResponse"
                                }
                            }
                        }
                    },
                    "400": {
                        "$ref": "#/components/responses/BadRequest400"
                    },
                    "429": {
                        "$ref": "#/components/responses/TooManyRequests429"
                    },
                    "500": {
                        "$ref": "#/components/responses/InternalServerError500"
                    },
                    "default": {
                        "$ref": "#/components/responses/DefaultError"
                    }
                },
                "tags": [
                    "SyntheticDataGeneration (Coming Soon)"
                ],
                "description": "",
                "parameters": [],
                "requestBody": {
                    "content": {
                        "application/json": {
                            "schema": {
                                "$ref": "#/components/schemas/SyntheticDataGenerateRequest"
                            }
                        }
                    },
                    "required": true
                }
            }
        },
        "/v1/version": {
            "get": {
                "responses": {
                    "200": {
                        "description": "OK",
                        "content": {
                            "application/json": {
                                "schema": {
                                    "$ref": "#/components/schemas/VersionInfo"
                                }
                            }
                        }
                    },
                    "400": {
                        "$ref": "#/components/responses/BadRequest400"
                    },
                    "429": {
                        "$ref": "#/components/responses/TooManyRequests429"
                    },
                    "500": {
                        "$ref": "#/components/responses/InternalServerError500"
                    },
                    "default": {
                        "$ref": "#/components/responses/DefaultError"
                    }
                },
                "tags": [
                    "Inspect"
                ],
                "description": "",
                "parameters": []
            }
        }
    },
    "jsonSchemaDialect": "https://json-schema.org/draft/2020-12/schema",
    "components": {
        "schemas": {
            "Error": {
                "type": "object",
                "properties": {
                    "status": {
                        "type": "integer",
                        "description": "HTTP status code"
                    },
                    "title": {
                        "type": "string",
                        "description": "Error title, a short summary of the error which is invariant for an error type"
                    },
                    "detail": {
                        "type": "string",
                        "description": "Error detail, a longer human-readable description of the error"
                    },
                    "instance": {
                        "type": "string",
                        "description": "(Optional) A URL which can be used to retrieve more information about the specific occurrence of the error"
                    }
                },
                "additionalProperties": false,
                "required": [
                    "status",
                    "title",
                    "detail"
                ],
                "title": "Error",
                "description": "Error response from the API. Roughly follows RFC 7807."
            },
            "AppendRowsRequest": {
                "type": "object",
                "properties": {
                    "rows": {
                        "type": "array",
                        "items": {
                            "type": "object",
                            "additionalProperties": {
                                "oneOf": [
                                    {
                                        "type": "null"
                                    },
                                    {
                                        "type": "boolean"
                                    },
                                    {
                                        "type": "number"
                                    },
                                    {
                                        "type": "string"
                                    },
                                    {
                                        "type": "array"
                                    },
                                    {
                                        "type": "object"
                                    }
                                ]
                            }
                        }
                    }
                },
                "additionalProperties": false,
                "required": [
                    "rows"
                ],
                "title": "AppendRowsRequest"
            },
            "CompletionMessage": {
                "type": "object",
                "properties": {
                    "role": {
                        "type": "string",
                        "const": "assistant",
                        "default": "assistant",
                        "description": "Must be \"assistant\" to identify this as the model's response"
                    },
                    "content": {
                        "$ref": "#/components/schemas/InterleavedContent",
                        "description": "The content of the model's response"
                    },
                    "stop_reason": {
                        "type": "string",
                        "enum": [
                            "end_of_turn",
                            "end_of_message",
                            "out_of_tokens"
                        ],
                        "description": "Reason why the model stopped generating. Options are: - `StopReason.end_of_turn`: The model finished generating the entire response. - `StopReason.end_of_message`: The model finished generating but generated a partial response -- usually, a tool call. The user may call the tool and continue the conversation with the tool's response. - `StopReason.out_of_tokens`: The model ran out of token budget."
                    },
                    "tool_calls": {
                        "type": "array",
                        "items": {
                            "$ref": "#/components/schemas/ToolCall"
                        },
                        "description": "List of tool calls. Each tool call is a ToolCall object."
                    }
                },
                "additionalProperties": false,
                "required": [
                    "role",
                    "content",
                    "stop_reason"
                ],
                "title": "CompletionMessage",
                "description": "A message containing the model's (assistant) response in a chat conversation."
            },
            "GrammarResponseFormat": {
                "type": "object",
                "properties": {
                    "type": {
                        "type": "string",
                        "const": "grammar",
                        "default": "grammar",
                        "description": "Must be \"grammar\" to identify this format type"
                    },
                    "bnf": {
                        "type": "object",
                        "additionalProperties": {
                            "oneOf": [
                                {
                                    "type": "null"
                                },
                                {
                                    "type": "boolean"
                                },
                                {
                                    "type": "number"
                                },
                                {
                                    "type": "string"
                                },
                                {
                                    "type": "array"
                                },
                                {
                                    "type": "object"
                                }
                            ]
                        },
                        "description": "The BNF grammar specification the response should conform to"
                    }
                },
                "additionalProperties": false,
                "required": [
                    "type",
                    "bnf"
                ],
                "title": "GrammarResponseFormat",
                "description": "Configuration for grammar-guided response generation."
            },
            "GreedySamplingStrategy": {
                "type": "object",
                "properties": {
                    "type": {
                        "type": "string",
                        "const": "greedy",
                        "default": "greedy"
                    }
                },
                "additionalProperties": false,
                "required": [
                    "type"
                ],
                "title": "GreedySamplingStrategy"
            },
            "ImageContentItem": {
                "type": "object",
                "properties": {
                    "type": {
                        "type": "string",
                        "const": "image",
                        "default": "image",
                        "description": "Discriminator type of the content item. Always \"image\""
                    },
                    "image": {
                        "type": "object",
                        "properties": {
                            "url": {
                                "$ref": "#/components/schemas/URL",
                                "description": "A URL of the image or data URL in the format of data:image/{type};base64,{data}. Note that URL could have length limits."
                            },
                            "data": {
                                "type": "string",
                                "contentEncoding": "base64",
                                "description": "base64 encoded image data as string"
                            }
                        },
                        "additionalProperties": false,
                        "description": "Image as a base64 encoded string or an URL"
                    }
                },
                "additionalProperties": false,
                "required": [
                    "type",
                    "image"
                ],
                "title": "ImageContentItem",
                "description": "A image content item"
            },
            "InterleavedContent": {
                "oneOf": [
                    {
                        "type": "string"
                    },
                    {
                        "$ref": "#/components/schemas/InterleavedContentItem"
                    },
                    {
                        "type": "array",
                        "items": {
                            "$ref": "#/components/schemas/InterleavedContentItem"
                        }
                    }
                ]
            },
            "InterleavedContentItem": {
                "oneOf": [
                    {
                        "$ref": "#/components/schemas/ImageContentItem"
                    },
                    {
                        "$ref": "#/components/schemas/TextContentItem"
                    }
                ],
                "discriminator": {
                    "propertyName": "type",
                    "mapping": {
                        "image": "#/components/schemas/ImageContentItem",
                        "text": "#/components/schemas/TextContentItem"
                    }
                }
            },
            "JsonSchemaResponseFormat": {
                "type": "object",
                "properties": {
                    "type": {
                        "type": "string",
                        "const": "json_schema",
                        "default": "json_schema",
                        "description": "Must be \"json_schema\" to identify this format type"
                    },
                    "json_schema": {
                        "type": "object",
                        "additionalProperties": {
                            "oneOf": [
                                {
                                    "type": "null"
                                },
                                {
                                    "type": "boolean"
                                },
                                {
                                    "type": "number"
                                },
                                {
                                    "type": "string"
                                },
                                {
                                    "type": "array"
                                },
                                {
                                    "type": "object"
                                }
                            ]
                        },
                        "description": "The JSON schema the response should conform to. In a Python SDK, this is often a `pydantic` model."
                    }
                },
                "additionalProperties": false,
                "required": [
                    "type",
                    "json_schema"
                ],
                "title": "JsonSchemaResponseFormat",
                "description": "Configuration for JSON schema-guided response generation."
            },
            "Message": {
                "oneOf": [
                    {
                        "$ref": "#/components/schemas/UserMessage"
                    },
                    {
                        "$ref": "#/components/schemas/SystemMessage"
                    },
                    {
                        "$ref": "#/components/schemas/ToolResponseMessage"
                    },
                    {
                        "$ref": "#/components/schemas/CompletionMessage"
                    }
                ],
                "discriminator": {
                    "propertyName": "role",
                    "mapping": {
                        "user": "#/components/schemas/UserMessage",
                        "system": "#/components/schemas/SystemMessage",
                        "tool": "#/components/schemas/ToolResponseMessage",
                        "assistant": "#/components/schemas/CompletionMessage"
                    }
                }
            },
            "ResponseFormat": {
                "oneOf": [
                    {
                        "$ref": "#/components/schemas/JsonSchemaResponseFormat"
                    },
                    {
                        "$ref": "#/components/schemas/GrammarResponseFormat"
                    }
                ],
                "discriminator": {
                    "propertyName": "type",
                    "mapping": {
                        "json_schema": "#/components/schemas/JsonSchemaResponseFormat",
                        "grammar": "#/components/schemas/GrammarResponseFormat"
                    }
                }
            },
            "SamplingParams": {
                "type": "object",
                "properties": {
                    "strategy": {
                        "$ref": "#/components/schemas/SamplingStrategy",
                        "description": "The sampling strategy."
                    },
                    "max_tokens": {
                        "type": "integer",
                        "default": 0,
                        "description": "The maximum number of tokens that can be generated in the completion. The token count of your prompt plus max_tokens cannot exceed the model's context length."
                    },
                    "repetition_penalty": {
                        "type": "number",
                        "default": 1.0,
                        "description": "Number between -2.0 and 2.0. Positive values penalize new tokens based on whether they appear in the text so far, increasing the model's likelihood to talk about new topics."
                    },
                    "stop": {
                        "type": "array",
                        "items": {
                            "type": "string"
                        },
                        "description": "Up to 4 sequences where the API will stop generating further tokens. The returned text will not contain the stop sequence."
                    }
                },
                "additionalProperties": false,
                "required": [
                    "strategy"
                ],
                "title": "SamplingParams",
                "description": "Sampling parameters."
            },
            "SamplingStrategy": {
                "oneOf": [
                    {
                        "$ref": "#/components/schemas/GreedySamplingStrategy"
                    },
                    {
                        "$ref": "#/components/schemas/TopPSamplingStrategy"
                    },
                    {
                        "$ref": "#/components/schemas/TopKSamplingStrategy"
                    }
                ],
                "discriminator": {
                    "propertyName": "type",
                    "mapping": {
                        "greedy": "#/components/schemas/GreedySamplingStrategy",
                        "top_p": "#/components/schemas/TopPSamplingStrategy",
                        "top_k": "#/components/schemas/TopKSamplingStrategy"
                    }
                }
            },
            "SystemMessage": {
                "type": "object",
                "properties": {
                    "role": {
                        "type": "string",
                        "const": "system",
                        "default": "system",
                        "description": "Must be \"system\" to identify this as a system message"
                    },
                    "content": {
                        "$ref": "#/components/schemas/InterleavedContent",
                        "description": "The content of the \"system prompt\". If multiple system messages are provided, they are concatenated. The underlying Llama Stack code may also add other system messages (for example, for formatting tool definitions)."
                    }
                },
                "additionalProperties": false,
                "required": [
                    "role",
                    "content"
                ],
                "title": "SystemMessage",
                "description": "A system message providing instructions or context to the model."
            },
            "TextContentItem": {
                "type": "object",
                "properties": {
                    "type": {
                        "type": "string",
                        "const": "text",
                        "default": "text",
                        "description": "Discriminator type of the content item. Always \"text\""
                    },
                    "text": {
                        "type": "string",
                        "description": "Text content"
                    }
                },
                "additionalProperties": false,
                "required": [
                    "type",
                    "text"
                ],
                "title": "TextContentItem",
                "description": "A text content item"
            },
            "ToolCall": {
                "type": "object",
                "properties": {
                    "call_id": {
                        "type": "string"
                    },
                    "tool_name": {
                        "oneOf": [
                            {
                                "type": "string",
                                "enum": [
                                    "brave_search",
                                    "wolfram_alpha",
                                    "photogen",
                                    "code_interpreter"
                                ],
                                "title": "BuiltinTool"
                            },
                            {
                                "type": "string"
                            }
                        ]
                    },
                    "arguments": {
                        "oneOf": [
                            {
                                "type": "string"
                            },
                            {
                                "type": "object",
                                "additionalProperties": {
                                    "oneOf": [
                                        {
                                            "type": "string"
                                        },
                                        {
                                            "type": "integer"
                                        },
                                        {
                                            "type": "number"
                                        },
                                        {
                                            "type": "boolean"
                                        },
                                        {
                                            "type": "null"
                                        },
                                        {
                                            "type": "array",
                                            "items": {
                                                "oneOf": [
                                                    {
                                                        "type": "string"
                                                    },
                                                    {
                                                        "type": "integer"
                                                    },
                                                    {
                                                        "type": "number"
                                                    },
                                                    {
                                                        "type": "boolean"
                                                    },
                                                    {
                                                        "type": "null"
                                                    }
                                                ]
                                            }
                                        },
                                        {
                                            "type": "object",
                                            "additionalProperties": {
                                                "oneOf": [
                                                    {
                                                        "type": "string"
                                                    },
                                                    {
                                                        "type": "integer"
                                                    },
                                                    {
                                                        "type": "number"
                                                    },
                                                    {
                                                        "type": "boolean"
                                                    },
                                                    {
                                                        "type": "null"
                                                    }
                                                ]
                                            }
                                        }
                                    ]
                                }
                            }
                        ]
                    },
                    "arguments_json": {
                        "type": "string"
                    }
                },
                "additionalProperties": false,
                "required": [
                    "call_id",
                    "tool_name",
                    "arguments"
                ],
                "title": "ToolCall"
            },
            "ToolDefinition": {
                "type": "object",
                "properties": {
                    "tool_name": {
                        "oneOf": [
                            {
                                "type": "string",
                                "enum": [
                                    "brave_search",
                                    "wolfram_alpha",
                                    "photogen",
                                    "code_interpreter"
                                ],
                                "title": "BuiltinTool"
                            },
                            {
                                "type": "string"
                            }
                        ]
                    },
                    "description": {
                        "type": "string"
                    },
                    "parameters": {
                        "type": "object",
                        "additionalProperties": {
                            "$ref": "#/components/schemas/ToolParamDefinition"
                        }
                    }
                },
                "additionalProperties": false,
                "required": [
                    "tool_name"
                ],
                "title": "ToolDefinition"
            },
            "ToolParamDefinition": {
                "type": "object",
                "properties": {
                    "param_type": {
                        "type": "string"
                    },
                    "description": {
                        "type": "string"
                    },
                    "required": {
                        "type": "boolean",
                        "default": true
                    },
                    "default": {
                        "oneOf": [
                            {
                                "type": "null"
                            },
                            {
                                "type": "boolean"
                            },
                            {
                                "type": "number"
                            },
                            {
                                "type": "string"
                            },
                            {
                                "type": "array"
                            },
                            {
                                "type": "object"
                            }
                        ]
                    }
                },
                "additionalProperties": false,
                "required": [
                    "param_type"
                ],
                "title": "ToolParamDefinition"
            },
            "ToolResponseMessage": {
                "type": "object",
                "properties": {
                    "role": {
                        "type": "string",
                        "const": "tool",
                        "default": "tool",
                        "description": "Must be \"tool\" to identify this as a tool response"
                    },
                    "call_id": {
                        "type": "string",
                        "description": "Unique identifier for the tool call this response is for"
                    },
                    "content": {
                        "$ref": "#/components/schemas/InterleavedContent",
                        "description": "The response content from the tool"
                    }
                },
                "additionalProperties": false,
                "required": [
                    "role",
                    "call_id",
                    "content"
                ],
                "title": "ToolResponseMessage",
                "description": "A message representing the result of a tool invocation."
            },
            "TopKSamplingStrategy": {
                "type": "object",
                "properties": {
                    "type": {
                        "type": "string",
                        "const": "top_k",
                        "default": "top_k"
                    },
                    "top_k": {
                        "type": "integer"
                    }
                },
                "additionalProperties": false,
                "required": [
                    "type",
                    "top_k"
                ],
                "title": "TopKSamplingStrategy"
            },
            "TopPSamplingStrategy": {
                "type": "object",
                "properties": {
                    "type": {
                        "type": "string",
                        "const": "top_p",
                        "default": "top_p"
                    },
                    "temperature": {
                        "type": "number"
                    },
                    "top_p": {
                        "type": "number",
                        "default": 0.95
                    }
                },
                "additionalProperties": false,
                "required": [
                    "type"
                ],
                "title": "TopPSamplingStrategy"
            },
            "URL": {
                "type": "object",
                "properties": {
                    "uri": {
                        "type": "string"
                    }
                },
                "additionalProperties": false,
                "required": [
                    "uri"
                ],
                "title": "URL"
            },
            "UserMessage": {
                "type": "object",
                "properties": {
                    "role": {
                        "type": "string",
                        "const": "user",
                        "default": "user",
                        "description": "Must be \"user\" to identify this as a user message"
                    },
                    "content": {
                        "$ref": "#/components/schemas/InterleavedContent",
                        "description": "The content of the message, which can include text and other media"
                    },
                    "context": {
                        "$ref": "#/components/schemas/InterleavedContent",
                        "description": "(Optional) This field is used internally by Llama Stack to pass RAG context. This field may be removed in the API in the future."
                    }
                },
                "additionalProperties": false,
                "required": [
                    "role",
                    "content"
                ],
                "title": "UserMessage",
                "description": "A message from the user in a chat conversation."
            },
            "BatchChatCompletionRequest": {
                "type": "object",
                "properties": {
                    "model": {
                        "type": "string"
                    },
                    "messages_batch": {
                        "type": "array",
                        "items": {
                            "type": "array",
                            "items": {
                                "$ref": "#/components/schemas/Message"
                            }
                        }
                    },
                    "sampling_params": {
                        "$ref": "#/components/schemas/SamplingParams"
                    },
                    "tools": {
                        "type": "array",
                        "items": {
                            "$ref": "#/components/schemas/ToolDefinition"
                        }
                    },
                    "tool_choice": {
                        "type": "string",
                        "enum": [
                            "auto",
                            "required",
                            "none"
                        ],
                        "title": "ToolChoice",
                        "description": "Whether tool use is required or automatic. This is a hint to the model which may not be followed. It depends on the Instruction Following capabilities of the model."
                    },
                    "tool_prompt_format": {
                        "type": "string",
                        "enum": [
                            "json",
                            "function_tag",
                            "python_list"
                        ],
                        "title": "ToolPromptFormat",
                        "description": "Prompt format for calling custom / zero shot tools."
                    },
                    "response_format": {
                        "$ref": "#/components/schemas/ResponseFormat"
                    },
                    "logprobs": {
                        "type": "object",
                        "properties": {
                            "top_k": {
                                "type": "integer",
                                "default": 0,
                                "description": "How many tokens (for each position) to return log probabilities for."
                            }
                        },
                        "additionalProperties": false,
                        "title": "LogProbConfig"
                    }
                },
                "additionalProperties": false,
                "required": [
                    "model",
                    "messages_batch"
                ],
                "title": "BatchChatCompletionRequest"
            },
            "BatchChatCompletionResponse": {
                "type": "object",
                "properties": {
                    "batch": {
                        "type": "array",
                        "items": {
                            "$ref": "#/components/schemas/ChatCompletionResponse"
                        }
                    }
                },
                "additionalProperties": false,
                "required": [
                    "batch"
                ],
                "title": "BatchChatCompletionResponse"
            },
            "ChatCompletionResponse": {
                "type": "object",
                "properties": {
                    "metrics": {
                        "type": "array",
                        "items": {
                            "$ref": "#/components/schemas/MetricInResponse"
                        }
                    },
                    "completion_message": {
                        "$ref": "#/components/schemas/CompletionMessage",
                        "description": "The complete response message"
                    },
                    "logprobs": {
                        "type": "array",
                        "items": {
                            "$ref": "#/components/schemas/TokenLogProbs"
                        },
                        "description": "Optional log probabilities for generated tokens"
                    }
                },
                "additionalProperties": false,
                "required": [
                    "completion_message"
                ],
                "title": "ChatCompletionResponse",
                "description": "Response from a chat completion request."
            },
            "MetricInResponse": {
                "type": "object",
                "properties": {
                    "metric": {
                        "type": "string"
                    },
                    "value": {
                        "oneOf": [
                            {
                                "type": "integer"
                            },
                            {
                                "type": "number"
                            }
                        ]
                    },
                    "unit": {
                        "type": "string"
                    }
                },
                "additionalProperties": false,
                "required": [
                    "metric",
                    "value"
                ],
                "title": "MetricInResponse"
            },
            "TokenLogProbs": {
                "type": "object",
                "properties": {
                    "logprobs_by_token": {
                        "type": "object",
                        "additionalProperties": {
                            "type": "number"
                        },
                        "description": "Dictionary mapping tokens to their log probabilities"
                    }
                },
                "additionalProperties": false,
                "required": [
                    "logprobs_by_token"
                ],
                "title": "TokenLogProbs",
                "description": "Log probabilities for generated tokens."
            },
            "BatchCompletionRequest": {
                "type": "object",
                "properties": {
                    "model": {
                        "type": "string"
                    },
                    "content_batch": {
                        "type": "array",
                        "items": {
                            "$ref": "#/components/schemas/InterleavedContent"
                        }
                    },
                    "sampling_params": {
                        "$ref": "#/components/schemas/SamplingParams"
                    },
                    "response_format": {
                        "$ref": "#/components/schemas/ResponseFormat"
                    },
                    "logprobs": {
                        "type": "object",
                        "properties": {
                            "top_k": {
                                "type": "integer",
                                "default": 0,
                                "description": "How many tokens (for each position) to return log probabilities for."
                            }
                        },
                        "additionalProperties": false,
                        "title": "LogProbConfig"
                    }
                },
                "additionalProperties": false,
                "required": [
                    "model",
                    "content_batch"
                ],
                "title": "BatchCompletionRequest"
            },
            "BatchCompletionResponse": {
                "type": "object",
                "properties": {
                    "batch": {
                        "type": "array",
                        "items": {
                            "$ref": "#/components/schemas/CompletionResponse"
                        }
                    }
                },
                "additionalProperties": false,
                "required": [
                    "batch"
                ],
                "title": "BatchCompletionResponse"
            },
            "CompletionResponse": {
                "type": "object",
                "properties": {
                    "metrics": {
                        "type": "array",
                        "items": {
                            "$ref": "#/components/schemas/MetricInResponse"
                        }
                    },
                    "content": {
                        "type": "string",
                        "description": "The generated completion text"
                    },
                    "stop_reason": {
                        "type": "string",
                        "enum": [
                            "end_of_turn",
                            "end_of_message",
                            "out_of_tokens"
                        ],
                        "description": "Reason why generation stopped"
                    },
                    "logprobs": {
                        "type": "array",
                        "items": {
                            "$ref": "#/components/schemas/TokenLogProbs"
                        },
                        "description": "Optional log probabilities for generated tokens"
                    }
                },
                "additionalProperties": false,
                "required": [
                    "content",
                    "stop_reason"
                ],
                "title": "CompletionResponse",
                "description": "Response from a completion request."
            },
            "CancelTrainingJobRequest": {
                "type": "object",
                "properties": {
                    "job_uuid": {
                        "type": "string"
                    }
                },
                "additionalProperties": false,
                "required": [
                    "job_uuid"
                ],
                "title": "CancelTrainingJobRequest"
            },
            "ToolConfig": {
                "type": "object",
                "properties": {
                    "tool_choice": {
                        "oneOf": [
                            {
                                "type": "string",
                                "enum": [
                                    "auto",
                                    "required",
                                    "none"
                                ],
                                "title": "ToolChoice",
                                "description": "Whether tool use is required or automatic. This is a hint to the model which may not be followed. It depends on the Instruction Following capabilities of the model."
                            },
                            {
                                "type": "string"
                            }
                        ],
                        "default": "auto",
                        "description": "(Optional) Whether tool use is automatic, required, or none. Can also specify a tool name to use a specific tool. Defaults to ToolChoice.auto."
                    },
                    "tool_prompt_format": {
                        "type": "string",
                        "enum": [
                            "json",
                            "function_tag",
                            "python_list"
                        ],
                        "description": "(Optional) Instructs the model how to format tool calls. By default, Llama Stack will attempt to use a format that is best adapted to the model. - `ToolPromptFormat.json`: The tool calls are formatted as a JSON object. - `ToolPromptFormat.function_tag`: The tool calls are enclosed in a <function=function_name> tag. - `ToolPromptFormat.python_list`: The tool calls are output as Python syntax -- a list of function calls."
                    },
                    "system_message_behavior": {
                        "type": "string",
                        "enum": [
                            "append",
                            "replace"
                        ],
                        "description": "(Optional) Config for how to override the default system prompt. - `SystemMessageBehavior.append`: Appends the provided system message to the default system prompt. - `SystemMessageBehavior.replace`: Replaces the default system prompt with the provided system message. The system message can include the string '{{function_definitions}}' to indicate where the function definitions should be inserted.",
                        "default": "append"
                    }
                },
                "additionalProperties": false,
                "title": "ToolConfig",
                "description": "Configuration for tool use."
            },
            "ChatCompletionRequest": {
                "type": "object",
                "properties": {
                    "model_id": {
                        "type": "string",
                        "description": "The identifier of the model to use. The model must be registered with Llama Stack and available via the /models endpoint."
                    },
                    "messages": {
                        "type": "array",
                        "items": {
                            "$ref": "#/components/schemas/Message"
                        },
                        "description": "List of messages in the conversation"
                    },
                    "sampling_params": {
                        "$ref": "#/components/schemas/SamplingParams",
                        "description": "Parameters to control the sampling strategy"
                    },
                    "tools": {
                        "type": "array",
                        "items": {
                            "$ref": "#/components/schemas/ToolDefinition"
                        },
                        "description": "(Optional) List of tool definitions available to the model"
                    },
                    "tool_choice": {
                        "type": "string",
                        "enum": [
                            "auto",
                            "required",
                            "none"
                        ],
                        "description": "(Optional) Whether tool use is required or automatic. Defaults to ToolChoice.auto. .. deprecated:: Use tool_config instead."
                    },
                    "tool_prompt_format": {
                        "type": "string",
                        "enum": [
                            "json",
                            "function_tag",
                            "python_list"
                        ],
                        "description": "(Optional) Instructs the model how to format tool calls. By default, Llama Stack will attempt to use a format that is best adapted to the model. - `ToolPromptFormat.json`: The tool calls are formatted as a JSON object. - `ToolPromptFormat.function_tag`: The tool calls are enclosed in a <function=function_name> tag. - `ToolPromptFormat.python_list`: The tool calls are output as Python syntax -- a list of function calls. .. deprecated:: Use tool_config instead."
                    },
                    "response_format": {
                        "$ref": "#/components/schemas/ResponseFormat",
                        "description": "(Optional) Grammar specification for guided (structured) decoding. There are two options: - `ResponseFormat.json_schema`: The grammar is a JSON schema. Most providers support this format. - `ResponseFormat.grammar`: The grammar is a BNF grammar. This format is more flexible, but not all providers support it."
                    },
                    "stream": {
                        "type": "boolean",
                        "description": "(Optional) If True, generate an SSE event stream of the response. Defaults to False."
                    },
                    "logprobs": {
                        "type": "object",
                        "properties": {
                            "top_k": {
                                "type": "integer",
                                "default": 0,
                                "description": "How many tokens (for each position) to return log probabilities for."
                            }
                        },
                        "additionalProperties": false,
                        "description": "(Optional) If specified, log probabilities for each token position will be returned."
                    },
                    "tool_config": {
                        "$ref": "#/components/schemas/ToolConfig",
                        "description": "(Optional) Configuration for tool use."
                    }
                },
                "additionalProperties": false,
                "required": [
                    "model_id",
                    "messages"
                ],
                "title": "ChatCompletionRequest"
            },
            "ChatCompletionResponseEvent": {
                "type": "object",
                "properties": {
                    "event_type": {
                        "type": "string",
                        "enum": [
                            "start",
                            "complete",
                            "progress"
                        ],
                        "description": "Type of the event"
                    },
                    "delta": {
                        "$ref": "#/components/schemas/ContentDelta",
                        "description": "Content generated since last event. This can be one or more tokens, or a tool call."
                    },
                    "logprobs": {
                        "type": "array",
                        "items": {
                            "$ref": "#/components/schemas/TokenLogProbs"
                        },
                        "description": "Optional log probabilities for generated tokens"
                    },
                    "stop_reason": {
                        "type": "string",
                        "enum": [
                            "end_of_turn",
                            "end_of_message",
                            "out_of_tokens"
                        ],
                        "description": "Optional reason why generation stopped, if complete"
                    }
                },
                "additionalProperties": false,
                "required": [
                    "event_type",
                    "delta"
                ],
                "title": "ChatCompletionResponseEvent",
                "description": "An event during chat completion generation."
            },
            "ChatCompletionResponseStreamChunk": {
                "type": "object",
                "properties": {
                    "metrics": {
                        "type": "array",
                        "items": {
                            "$ref": "#/components/schemas/MetricInResponse"
                        }
                    },
                    "event": {
                        "$ref": "#/components/schemas/ChatCompletionResponseEvent",
                        "description": "The event containing the new content"
                    }
                },
                "additionalProperties": false,
                "required": [
                    "event"
                ],
                "title": "ChatCompletionResponseStreamChunk",
                "description": "A chunk of a streamed chat completion response."
            },
            "ContentDelta": {
                "oneOf": [
                    {
                        "$ref": "#/components/schemas/TextDelta"
                    },
                    {
                        "$ref": "#/components/schemas/ImageDelta"
                    },
                    {
                        "$ref": "#/components/schemas/ToolCallDelta"
                    }
                ],
                "discriminator": {
                    "propertyName": "type",
                    "mapping": {
                        "text": "#/components/schemas/TextDelta",
                        "image": "#/components/schemas/ImageDelta",
                        "tool_call": "#/components/schemas/ToolCallDelta"
                    }
                }
            },
            "ImageDelta": {
                "type": "object",
                "properties": {
                    "type": {
                        "type": "string",
                        "const": "image",
                        "default": "image"
                    },
                    "image": {
                        "type": "string",
                        "contentEncoding": "base64"
                    }
                },
                "additionalProperties": false,
                "required": [
                    "type",
                    "image"
                ],
                "title": "ImageDelta"
            },
            "TextDelta": {
                "type": "object",
                "properties": {
                    "type": {
                        "type": "string",
                        "const": "text",
                        "default": "text"
                    },
                    "text": {
                        "type": "string"
                    }
                },
                "additionalProperties": false,
                "required": [
                    "type",
                    "text"
                ],
                "title": "TextDelta"
            },
            "ToolCallDelta": {
                "type": "object",
                "properties": {
                    "type": {
                        "type": "string",
                        "const": "tool_call",
                        "default": "tool_call"
                    },
                    "tool_call": {
                        "oneOf": [
                            {
                                "type": "string"
                            },
                            {
                                "$ref": "#/components/schemas/ToolCall"
                            }
                        ]
                    },
                    "parse_status": {
                        "type": "string",
                        "enum": [
                            "started",
                            "in_progress",
                            "failed",
                            "succeeded"
                        ],
                        "title": "ToolCallParseStatus"
                    }
                },
                "additionalProperties": false,
                "required": [
                    "type",
                    "tool_call",
                    "parse_status"
                ],
                "title": "ToolCallDelta"
            },
            "CompletionRequest": {
                "type": "object",
                "properties": {
                    "model_id": {
                        "type": "string",
                        "description": "The identifier of the model to use. The model must be registered with Llama Stack and available via the /models endpoint."
                    },
                    "content": {
                        "$ref": "#/components/schemas/InterleavedContent",
                        "description": "The content to generate a completion for"
                    },
                    "sampling_params": {
                        "$ref": "#/components/schemas/SamplingParams",
                        "description": "(Optional) Parameters to control the sampling strategy"
                    },
                    "response_format": {
                        "$ref": "#/components/schemas/ResponseFormat",
                        "description": "(Optional) Grammar specification for guided (structured) decoding"
                    },
                    "stream": {
                        "type": "boolean",
                        "description": "(Optional) If True, generate an SSE event stream of the response. Defaults to False."
                    },
                    "logprobs": {
                        "type": "object",
                        "properties": {
                            "top_k": {
                                "type": "integer",
                                "default": 0,
                                "description": "How many tokens (for each position) to return log probabilities for."
                            }
                        },
                        "additionalProperties": false,
                        "description": "(Optional) If specified, log probabilities for each token position will be returned."
                    }
                },
                "additionalProperties": false,
                "required": [
                    "model_id",
                    "content"
                ],
                "title": "CompletionRequest"
            },
            "CompletionResponseStreamChunk": {
                "type": "object",
                "properties": {
                    "metrics": {
                        "type": "array",
                        "items": {
                            "$ref": "#/components/schemas/MetricInResponse"
                        }
                    },
                    "delta": {
                        "type": "string",
                        "description": "New content generated since last chunk. This can be one or more tokens."
                    },
                    "stop_reason": {
                        "type": "string",
                        "enum": [
                            "end_of_turn",
                            "end_of_message",
                            "out_of_tokens"
                        ],
                        "description": "Optional reason why generation stopped, if complete"
                    },
                    "logprobs": {
                        "type": "array",
                        "items": {
                            "$ref": "#/components/schemas/TokenLogProbs"
                        },
                        "description": "Optional log probabilities for generated tokens"
                    }
                },
                "additionalProperties": false,
                "required": [
                    "delta"
                ],
                "title": "CompletionResponseStreamChunk",
                "description": "A chunk of a streamed completion response."
            },
            "AgentConfig": {
                "type": "object",
                "properties": {
                    "sampling_params": {
                        "$ref": "#/components/schemas/SamplingParams"
                    },
                    "input_shields": {
                        "type": "array",
                        "items": {
                            "type": "string"
                        }
                    },
                    "output_shields": {
                        "type": "array",
                        "items": {
                            "type": "string"
                        }
                    },
                    "toolgroups": {
                        "type": "array",
                        "items": {
                            "$ref": "#/components/schemas/AgentTool"
                        }
                    },
                    "client_tools": {
                        "type": "array",
                        "items": {
                            "$ref": "#/components/schemas/ToolDef"
                        }
                    },
                    "tool_choice": {
                        "type": "string",
                        "enum": [
                            "auto",
                            "required",
                            "none"
                        ],
                        "title": "ToolChoice",
                        "description": "Whether tool use is required or automatic. This is a hint to the model which may not be followed. It depends on the Instruction Following capabilities of the model.",
                        "deprecated": true
                    },
                    "tool_prompt_format": {
                        "type": "string",
                        "enum": [
                            "json",
                            "function_tag",
                            "python_list"
                        ],
                        "title": "ToolPromptFormat",
                        "description": "Prompt format for calling custom / zero shot tools.",
                        "deprecated": true
                    },
                    "tool_config": {
                        "$ref": "#/components/schemas/ToolConfig"
                    },
                    "max_infer_iters": {
                        "type": "integer",
                        "default": 10
                    },
                    "model": {
                        "type": "string"
                    },
                    "instructions": {
                        "type": "string"
                    },
                    "enable_session_persistence": {
                        "type": "boolean",
                        "default": false
                    },
                    "response_format": {
                        "$ref": "#/components/schemas/ResponseFormat"
                    }
                },
                "additionalProperties": false,
                "required": [
                    "model",
                    "instructions"
                ],
                "title": "AgentConfig"
            },
            "AgentTool": {
                "oneOf": [
                    {
                        "type": "string"
                    },
                    {
                        "type": "object",
                        "properties": {
                            "name": {
                                "type": "string"
                            },
                            "args": {
                                "type": "object",
                                "additionalProperties": {
                                    "oneOf": [
                                        {
                                            "type": "null"
                                        },
                                        {
                                            "type": "boolean"
                                        },
                                        {
                                            "type": "number"
                                        },
                                        {
                                            "type": "string"
                                        },
                                        {
                                            "type": "array"
                                        },
                                        {
                                            "type": "object"
                                        }
                                    ]
                                }
                            }
                        },
                        "additionalProperties": false,
                        "required": [
                            "name",
                            "args"
                        ],
                        "title": "AgentToolGroupWithArgs"
                    }
                ]
            },
            "ToolDef": {
                "type": "object",
                "properties": {
                    "name": {
                        "type": "string"
                    },
                    "description": {
                        "type": "string"
                    },
                    "parameters": {
                        "type": "array",
                        "items": {
                            "$ref": "#/components/schemas/ToolParameter"
                        }
                    },
                    "metadata": {
                        "type": "object",
                        "additionalProperties": {
                            "oneOf": [
                                {
                                    "type": "null"
                                },
                                {
                                    "type": "boolean"
                                },
                                {
                                    "type": "number"
                                },
                                {
                                    "type": "string"
                                },
                                {
                                    "type": "array"
                                },
                                {
                                    "type": "object"
                                }
                            ]
                        }
                    }
                },
                "additionalProperties": false,
                "required": [
                    "name"
                ],
                "title": "ToolDef"
            },
            "ToolParameter": {
                "type": "object",
                "properties": {
                    "name": {
                        "type": "string"
                    },
                    "parameter_type": {
                        "type": "string"
                    },
                    "description": {
                        "type": "string"
                    },
                    "required": {
                        "type": "boolean",
                        "default": true
                    },
                    "default": {
                        "oneOf": [
                            {
                                "type": "null"
                            },
                            {
                                "type": "boolean"
                            },
                            {
                                "type": "number"
                            },
                            {
                                "type": "string"
                            },
                            {
                                "type": "array"
                            },
                            {
                                "type": "object"
                            }
                        ]
                    }
                },
                "additionalProperties": false,
                "required": [
                    "name",
                    "parameter_type",
                    "description",
                    "required"
                ],
                "title": "ToolParameter"
            },
            "CreateAgentRequest": {
                "type": "object",
                "properties": {
                    "agent_config": {
                        "$ref": "#/components/schemas/AgentConfig",
                        "description": "The configuration for the agent."
                    }
                },
                "additionalProperties": false,
                "required": [
                    "agent_config"
                ],
                "title": "CreateAgentRequest"
            },
            "AgentCreateResponse": {
                "type": "object",
                "properties": {
                    "agent_id": {
                        "type": "string"
                    }
                },
                "additionalProperties": false,
                "required": [
                    "agent_id"
                ],
                "title": "AgentCreateResponse"
            },
            "CreateAgentSessionRequest": {
                "type": "object",
                "properties": {
                    "session_name": {
                        "type": "string",
                        "description": "The name of the session to create."
                    }
                },
                "additionalProperties": false,
                "required": [
                    "session_name"
                ],
                "title": "CreateAgentSessionRequest"
            },
            "AgentSessionCreateResponse": {
                "type": "object",
                "properties": {
                    "session_id": {
                        "type": "string"
                    }
                },
                "additionalProperties": false,
                "required": [
                    "session_id"
                ],
                "title": "AgentSessionCreateResponse"
            },
            "CreateAgentTurnRequest": {
                "type": "object",
                "properties": {
                    "messages": {
                        "type": "array",
                        "items": {
                            "oneOf": [
                                {
                                    "$ref": "#/components/schemas/UserMessage"
                                },
                                {
                                    "$ref": "#/components/schemas/ToolResponseMessage"
                                }
                            ]
                        },
                        "description": "List of messages to start the turn with."
                    },
                    "stream": {
                        "type": "boolean",
                        "description": "(Optional) If True, generate an SSE event stream of the response. Defaults to False."
                    },
                    "documents": {
                        "type": "array",
                        "items": {
                            "type": "object",
                            "properties": {
                                "content": {
                                    "oneOf": [
                                        {
                                            "type": "string"
                                        },
                                        {
                                            "$ref": "#/components/schemas/InterleavedContentItem"
                                        },
                                        {
                                            "type": "array",
                                            "items": {
                                                "$ref": "#/components/schemas/InterleavedContentItem"
                                            }
                                        },
                                        {
                                            "$ref": "#/components/schemas/URL"
                                        }
                                    ],
                                    "description": "The content of the document."
                                },
                                "mime_type": {
                                    "type": "string",
                                    "description": "The MIME type of the document."
                                }
                            },
                            "additionalProperties": false,
                            "required": [
                                "content",
                                "mime_type"
                            ],
                            "title": "Document",
                            "description": "A document to be used by an agent."
                        },
                        "description": "(Optional) List of documents to create the turn with."
                    },
                    "toolgroups": {
                        "type": "array",
                        "items": {
                            "$ref": "#/components/schemas/AgentTool"
                        },
                        "description": "(Optional) List of toolgroups to create the turn with, will be used in addition to the agent's config toolgroups for the request."
                    },
                    "tool_config": {
                        "$ref": "#/components/schemas/ToolConfig",
                        "description": "(Optional) The tool configuration to create the turn with, will be used to override the agent's tool_config."
                    }
                },
                "additionalProperties": false,
                "required": [
                    "messages"
                ],
                "title": "CreateAgentTurnRequest"
            },
            "InferenceStep": {
                "type": "object",
                "properties": {
                    "turn_id": {
                        "type": "string",
                        "description": "The ID of the turn."
                    },
                    "step_id": {
                        "type": "string",
                        "description": "The ID of the step."
                    },
                    "started_at": {
                        "type": "string",
                        "format": "date-time",
                        "description": "The time the step started."
                    },
                    "completed_at": {
                        "type": "string",
                        "format": "date-time",
                        "description": "The time the step completed."
                    },
                    "step_type": {
                        "type": "string",
                        "const": "inference",
                        "default": "inference"
                    },
                    "model_response": {
                        "$ref": "#/components/schemas/CompletionMessage",
                        "description": "The response from the LLM."
                    }
                },
                "additionalProperties": false,
                "required": [
                    "turn_id",
                    "step_id",
                    "step_type",
                    "model_response"
                ],
                "title": "InferenceStep",
                "description": "An inference step in an agent turn."
            },
            "MemoryRetrievalStep": {
                "type": "object",
                "properties": {
                    "turn_id": {
                        "type": "string",
                        "description": "The ID of the turn."
                    },
                    "step_id": {
                        "type": "string",
                        "description": "The ID of the step."
                    },
                    "started_at": {
                        "type": "string",
                        "format": "date-time",
                        "description": "The time the step started."
                    },
                    "completed_at": {
                        "type": "string",
                        "format": "date-time",
                        "description": "The time the step completed."
                    },
                    "step_type": {
                        "type": "string",
                        "const": "memory_retrieval",
                        "default": "memory_retrieval"
                    },
                    "vector_db_ids": {
                        "type": "string",
                        "description": "The IDs of the vector databases to retrieve context from."
                    },
                    "inserted_context": {
                        "$ref": "#/components/schemas/InterleavedContent",
                        "description": "The context retrieved from the vector databases."
                    }
                },
                "additionalProperties": false,
                "required": [
                    "turn_id",
                    "step_id",
                    "step_type",
                    "vector_db_ids",
                    "inserted_context"
                ],
                "title": "MemoryRetrievalStep",
                "description": "A memory retrieval step in an agent turn."
            },
            "SafetyViolation": {
                "type": "object",
                "properties": {
                    "violation_level": {
                        "$ref": "#/components/schemas/ViolationLevel"
                    },
                    "user_message": {
                        "type": "string"
                    },
                    "metadata": {
                        "type": "object",
                        "additionalProperties": {
                            "oneOf": [
                                {
                                    "type": "null"
                                },
                                {
                                    "type": "boolean"
                                },
                                {
                                    "type": "number"
                                },
                                {
                                    "type": "string"
                                },
                                {
                                    "type": "array"
                                },
                                {
                                    "type": "object"
                                }
                            ]
                        }
                    }
                },
                "additionalProperties": false,
                "required": [
                    "violation_level",
                    "metadata"
                ],
                "title": "SafetyViolation"
            },
            "ShieldCallStep": {
                "type": "object",
                "properties": {
                    "turn_id": {
                        "type": "string",
                        "description": "The ID of the turn."
                    },
                    "step_id": {
                        "type": "string",
                        "description": "The ID of the step."
                    },
                    "started_at": {
                        "type": "string",
                        "format": "date-time",
                        "description": "The time the step started."
                    },
                    "completed_at": {
                        "type": "string",
                        "format": "date-time",
                        "description": "The time the step completed."
                    },
                    "step_type": {
                        "type": "string",
                        "const": "shield_call",
                        "default": "shield_call"
                    },
                    "violation": {
                        "$ref": "#/components/schemas/SafetyViolation",
                        "description": "The violation from the shield call."
                    }
                },
                "additionalProperties": false,
                "required": [
                    "turn_id",
                    "step_id",
                    "step_type"
                ],
                "title": "ShieldCallStep",
                "description": "A shield call step in an agent turn."
            },
            "ToolExecutionStep": {
                "type": "object",
                "properties": {
                    "turn_id": {
                        "type": "string",
                        "description": "The ID of the turn."
                    },
                    "step_id": {
                        "type": "string",
                        "description": "The ID of the step."
                    },
                    "started_at": {
                        "type": "string",
                        "format": "date-time",
                        "description": "The time the step started."
                    },
                    "completed_at": {
                        "type": "string",
                        "format": "date-time",
                        "description": "The time the step completed."
                    },
                    "step_type": {
                        "type": "string",
                        "const": "tool_execution",
                        "default": "tool_execution"
                    },
                    "tool_calls": {
                        "type": "array",
                        "items": {
                            "$ref": "#/components/schemas/ToolCall"
                        },
                        "description": "The tool calls to execute."
                    },
                    "tool_responses": {
                        "type": "array",
                        "items": {
                            "$ref": "#/components/schemas/ToolResponse"
                        },
                        "description": "The tool responses from the tool calls."
                    }
                },
                "additionalProperties": false,
                "required": [
                    "turn_id",
                    "step_id",
                    "step_type",
                    "tool_calls",
                    "tool_responses"
                ],
                "title": "ToolExecutionStep",
                "description": "A tool execution step in an agent turn."
            },
            "ToolResponse": {
                "type": "object",
                "properties": {
                    "call_id": {
                        "type": "string"
                    },
                    "tool_name": {
                        "oneOf": [
                            {
                                "type": "string",
                                "enum": [
                                    "brave_search",
                                    "wolfram_alpha",
                                    "photogen",
                                    "code_interpreter"
                                ],
                                "title": "BuiltinTool"
                            },
                            {
                                "type": "string"
                            }
                        ]
                    },
                    "content": {
                        "$ref": "#/components/schemas/InterleavedContent"
                    },
                    "metadata": {
                        "type": "object",
                        "additionalProperties": {
                            "oneOf": [
                                {
                                    "type": "null"
                                },
                                {
                                    "type": "boolean"
                                },
                                {
                                    "type": "number"
                                },
                                {
                                    "type": "string"
                                },
                                {
                                    "type": "array"
                                },
                                {
                                    "type": "object"
                                }
                            ]
                        }
                    }
                },
                "additionalProperties": false,
                "required": [
                    "call_id",
                    "tool_name",
                    "content"
                ],
                "title": "ToolResponse"
            },
            "Turn": {
                "type": "object",
                "properties": {
                    "turn_id": {
                        "type": "string"
                    },
                    "session_id": {
                        "type": "string"
                    },
                    "input_messages": {
                        "type": "array",
                        "items": {
                            "oneOf": [
                                {
                                    "$ref": "#/components/schemas/UserMessage"
                                },
                                {
                                    "$ref": "#/components/schemas/ToolResponseMessage"
                                }
                            ]
                        }
                    },
                    "steps": {
                        "type": "array",
                        "items": {
                            "oneOf": [
                                {
                                    "$ref": "#/components/schemas/InferenceStep"
                                },
                                {
                                    "$ref": "#/components/schemas/ToolExecutionStep"
                                },
                                {
                                    "$ref": "#/components/schemas/ShieldCallStep"
                                },
                                {
                                    "$ref": "#/components/schemas/MemoryRetrievalStep"
                                }
                            ],
                            "discriminator": {
                                "propertyName": "step_type",
                                "mapping": {
                                    "inference": "#/components/schemas/InferenceStep",
                                    "tool_execution": "#/components/schemas/ToolExecutionStep",
                                    "shield_call": "#/components/schemas/ShieldCallStep",
                                    "memory_retrieval": "#/components/schemas/MemoryRetrievalStep"
                                }
                            }
                        }
                    },
                    "output_message": {
                        "$ref": "#/components/schemas/CompletionMessage"
                    },
                    "output_attachments": {
                        "type": "array",
                        "items": {
                            "type": "object",
                            "properties": {
                                "content": {
                                    "oneOf": [
                                        {
                                            "type": "string"
                                        },
                                        {
                                            "$ref": "#/components/schemas/InterleavedContentItem"
                                        },
                                        {
                                            "type": "array",
                                            "items": {
                                                "$ref": "#/components/schemas/InterleavedContentItem"
                                            }
                                        },
                                        {
                                            "$ref": "#/components/schemas/URL"
                                        }
                                    ],
                                    "description": "The content of the attachment."
                                },
                                "mime_type": {
                                    "type": "string",
                                    "description": "The MIME type of the attachment."
                                }
                            },
                            "additionalProperties": false,
                            "required": [
                                "content",
                                "mime_type"
                            ],
                            "title": "Attachment",
                            "description": "An attachment to an agent turn."
                        }
                    },
                    "started_at": {
                        "type": "string",
                        "format": "date-time"
                    },
                    "completed_at": {
                        "type": "string",
                        "format": "date-time"
                    }
                },
                "additionalProperties": false,
                "required": [
                    "turn_id",
                    "session_id",
                    "input_messages",
                    "steps",
                    "output_message",
                    "started_at"
                ],
                "title": "Turn",
                "description": "A single turn in an interaction with an Agentic System."
            },
            "ViolationLevel": {
                "type": "string",
                "enum": [
                    "info",
                    "warn",
                    "error"
                ],
                "title": "ViolationLevel"
            },
            "AgentTurnResponseEvent": {
                "type": "object",
                "properties": {
                    "payload": {
                        "$ref": "#/components/schemas/AgentTurnResponseEventPayload"
                    }
                },
                "additionalProperties": false,
                "required": [
                    "payload"
                ],
                "title": "AgentTurnResponseEvent"
            },
            "AgentTurnResponseEventPayload": {
                "oneOf": [
                    {
                        "$ref": "#/components/schemas/AgentTurnResponseStepStartPayload"
                    },
                    {
                        "$ref": "#/components/schemas/AgentTurnResponseStepProgressPayload"
                    },
                    {
                        "$ref": "#/components/schemas/AgentTurnResponseStepCompletePayload"
                    },
                    {
                        "$ref": "#/components/schemas/AgentTurnResponseTurnStartPayload"
                    },
                    {
                        "$ref": "#/components/schemas/AgentTurnResponseTurnCompletePayload"
                    },
                    {
                        "$ref": "#/components/schemas/AgentTurnResponseTurnAwaitingInputPayload"
                    }
                ],
                "discriminator": {
                    "propertyName": "event_type",
                    "mapping": {
                        "step_start": "#/components/schemas/AgentTurnResponseStepStartPayload",
                        "step_progress": "#/components/schemas/AgentTurnResponseStepProgressPayload",
                        "step_complete": "#/components/schemas/AgentTurnResponseStepCompletePayload",
                        "turn_start": "#/components/schemas/AgentTurnResponseTurnStartPayload",
                        "turn_complete": "#/components/schemas/AgentTurnResponseTurnCompletePayload",
                        "turn_awaiting_input": "#/components/schemas/AgentTurnResponseTurnAwaitingInputPayload"
                    }
                }
            },
            "AgentTurnResponseStepCompletePayload": {
                "type": "object",
                "properties": {
                    "event_type": {
                        "type": "string",
                        "const": "step_complete",
                        "default": "step_complete"
                    },
                    "step_type": {
                        "type": "string",
                        "enum": [
                            "inference",
                            "tool_execution",
                            "shield_call",
                            "memory_retrieval"
                        ],
                        "title": "StepType",
                        "description": "Type of the step in an agent turn."
                    },
                    "step_id": {
                        "type": "string"
                    },
                    "step_details": {
                        "oneOf": [
                            {
                                "$ref": "#/components/schemas/InferenceStep"
                            },
                            {
                                "$ref": "#/components/schemas/ToolExecutionStep"
                            },
                            {
                                "$ref": "#/components/schemas/ShieldCallStep"
                            },
                            {
                                "$ref": "#/components/schemas/MemoryRetrievalStep"
                            }
                        ],
                        "discriminator": {
                            "propertyName": "step_type",
                            "mapping": {
                                "inference": "#/components/schemas/InferenceStep",
                                "tool_execution": "#/components/schemas/ToolExecutionStep",
                                "shield_call": "#/components/schemas/ShieldCallStep",
                                "memory_retrieval": "#/components/schemas/MemoryRetrievalStep"
                            }
                        }
                    }
                },
                "additionalProperties": false,
                "required": [
                    "event_type",
                    "step_type",
                    "step_id",
                    "step_details"
                ],
                "title": "AgentTurnResponseStepCompletePayload"
            },
            "AgentTurnResponseStepProgressPayload": {
                "type": "object",
                "properties": {
                    "event_type": {
                        "type": "string",
                        "const": "step_progress",
                        "default": "step_progress"
                    },
                    "step_type": {
                        "type": "string",
                        "enum": [
                            "inference",
                            "tool_execution",
                            "shield_call",
                            "memory_retrieval"
                        ],
                        "title": "StepType",
                        "description": "Type of the step in an agent turn."
                    },
                    "step_id": {
                        "type": "string"
                    },
                    "delta": {
                        "$ref": "#/components/schemas/ContentDelta"
                    }
                },
                "additionalProperties": false,
                "required": [
                    "event_type",
                    "step_type",
                    "step_id",
                    "delta"
                ],
                "title": "AgentTurnResponseStepProgressPayload"
            },
            "AgentTurnResponseStepStartPayload": {
                "type": "object",
                "properties": {
                    "event_type": {
                        "type": "string",
                        "const": "step_start",
                        "default": "step_start"
                    },
                    "step_type": {
                        "type": "string",
                        "enum": [
                            "inference",
                            "tool_execution",
                            "shield_call",
                            "memory_retrieval"
                        ],
                        "title": "StepType",
                        "description": "Type of the step in an agent turn."
                    },
                    "step_id": {
                        "type": "string"
                    },
                    "metadata": {
                        "type": "object",
                        "additionalProperties": {
                            "oneOf": [
                                {
                                    "type": "null"
                                },
                                {
                                    "type": "boolean"
                                },
                                {
                                    "type": "number"
                                },
                                {
                                    "type": "string"
                                },
                                {
                                    "type": "array"
                                },
                                {
                                    "type": "object"
                                }
                            ]
                        }
                    }
                },
                "additionalProperties": false,
                "required": [
                    "event_type",
                    "step_type",
                    "step_id"
                ],
                "title": "AgentTurnResponseStepStartPayload"
            },
            "AgentTurnResponseStreamChunk": {
                "type": "object",
                "properties": {
                    "event": {
                        "$ref": "#/components/schemas/AgentTurnResponseEvent"
                    }
                },
                "additionalProperties": false,
                "required": [
                    "event"
                ],
                "title": "AgentTurnResponseStreamChunk",
                "description": "streamed agent turn completion response."
            },
            "AgentTurnResponseTurnAwaitingInputPayload": {
                "type": "object",
                "properties": {
                    "event_type": {
                        "type": "string",
                        "const": "turn_awaiting_input",
                        "default": "turn_awaiting_input"
                    },
                    "turn": {
                        "$ref": "#/components/schemas/Turn"
                    }
                },
                "additionalProperties": false,
                "required": [
                    "event_type",
                    "turn"
                ],
                "title": "AgentTurnResponseTurnAwaitingInputPayload"
            },
            "AgentTurnResponseTurnCompletePayload": {
                "type": "object",
                "properties": {
                    "event_type": {
                        "type": "string",
                        "const": "turn_complete",
                        "default": "turn_complete"
                    },
                    "turn": {
                        "$ref": "#/components/schemas/Turn"
                    }
                },
                "additionalProperties": false,
                "required": [
                    "event_type",
                    "turn"
                ],
                "title": "AgentTurnResponseTurnCompletePayload"
            },
            "AgentTurnResponseTurnStartPayload": {
                "type": "object",
                "properties": {
                    "event_type": {
                        "type": "string",
                        "const": "turn_start",
                        "default": "turn_start"
                    },
                    "turn_id": {
                        "type": "string"
                    }
                },
                "additionalProperties": false,
                "required": [
                    "event_type",
                    "turn_id"
                ],
                "title": "AgentTurnResponseTurnStartPayload"
            },
            "CreateUploadSessionRequest": {
                "type": "object",
                "properties": {
                    "bucket": {
                        "type": "string",
                        "description": "Bucket under which the file is stored (valid chars: a-zA-Z0-9_-)"
                    },
                    "key": {
                        "type": "string",
                        "description": "Key under which the file is stored (valid chars: a-zA-Z0-9_-/.)"
                    },
                    "mime_type": {
                        "type": "string",
                        "description": "MIME type of the file"
                    },
                    "size": {
                        "type": "integer",
                        "description": "File size in bytes"
                    }
                },
                "additionalProperties": false,
                "required": [
                    "bucket",
                    "key",
                    "mime_type",
                    "size"
                ],
                "title": "CreateUploadSessionRequest"
            },
            "FileUploadResponse": {
                "type": "object",
                "properties": {
                    "id": {
                        "type": "string",
                        "description": "ID of the upload session"
                    },
                    "url": {
                        "type": "string",
                        "description": "Upload URL for the file or file parts"
                    },
                    "offset": {
                        "type": "integer",
                        "description": "Upload content offset"
                    },
                    "size": {
                        "type": "integer",
                        "description": "Upload content size"
                    }
                },
                "additionalProperties": false,
                "required": [
                    "id",
                    "url",
                    "offset",
                    "size"
                ],
                "title": "FileUploadResponse",
                "description": "Response after initiating a file upload session."
            },
            "EmbeddingsRequest": {
                "type": "object",
                "properties": {
                    "model_id": {
                        "type": "string",
                        "description": "The identifier of the model to use. The model must be an embedding model registered with Llama Stack and available via the /models endpoint."
                    },
                    "contents": {
                        "oneOf": [
                            {
                                "type": "array",
                                "items": {
                                    "type": "string"
                                }
                            },
                            {
                                "type": "array",
                                "items": {
                                    "$ref": "#/components/schemas/InterleavedContentItem"
                                }
                            }
                        ],
                        "description": "List of contents to generate embeddings for. Each content can be a string or an InterleavedContentItem (and hence can be multimodal). The behavior depends on the model and provider. Some models may only support text."
                    },
                    "text_truncation": {
                        "type": "string",
                        "enum": [
                            "none",
                            "start",
                            "end"
                        ],
                        "description": "(Optional) Config for how to truncate text for embedding when text is longer than the model's max sequence length."
                    },
                    "output_dimension": {
                        "type": "integer",
                        "description": "(Optional) Output dimensionality for the embeddings. Only supported by Matryoshka models."
                    },
                    "task_type": {
                        "type": "string",
                        "enum": [
                            "query",
                            "document"
                        ],
                        "description": "(Optional) How is the embedding being used? This is only supported by asymmetric embedding models."
                    }
                },
                "additionalProperties": false,
                "required": [
                    "model_id",
                    "contents"
                ],
                "title": "EmbeddingsRequest"
            },
            "EmbeddingsResponse": {
                "type": "object",
                "properties": {
                    "embeddings": {
                        "type": "array",
                        "items": {
                            "type": "array",
                            "items": {
                                "type": "number"
                            }
                        },
                        "description": "List of embedding vectors, one per input content. Each embedding is a list of floats. The dimensionality of the embedding is model-specific; you can check model metadata using /models/{model_id}"
                    }
                },
                "additionalProperties": false,
                "required": [
                    "embeddings"
                ],
                "title": "EmbeddingsResponse",
                "description": "Response containing generated embeddings."
            },
            "Agent": {
                "type": "object",
                "properties": {
                    "agent_id": {
                        "type": "string"
                    },
                    "agent_config": {
                        "$ref": "#/components/schemas/AgentConfig"
                    },
                    "created_at": {
                        "type": "string",
                        "format": "date-time"
                    }
                },
                "additionalProperties": false,
                "required": [
                    "agent_id",
                    "agent_config",
                    "created_at"
                ],
                "title": "Agent"
            },
            "Session": {
                "type": "object",
                "properties": {
                    "session_id": {
                        "type": "string"
                    },
                    "session_name": {
                        "type": "string"
                    },
                    "turns": {
                        "type": "array",
                        "items": {
                            "$ref": "#/components/schemas/Turn"
                        }
                    },
                    "started_at": {
                        "type": "string",
                        "format": "date-time"
                    }
                },
                "additionalProperties": false,
                "required": [
                    "session_id",
                    "session_name",
                    "turns",
                    "started_at"
                ],
                "title": "Session",
                "description": "A single session of an interaction with an Agentic System."
            },
            "AgentStepResponse": {
                "type": "object",
                "properties": {
                    "step": {
                        "oneOf": [
                            {
                                "$ref": "#/components/schemas/InferenceStep"
                            },
                            {
                                "$ref": "#/components/schemas/ToolExecutionStep"
                            },
                            {
                                "$ref": "#/components/schemas/ShieldCallStep"
                            },
                            {
                                "$ref": "#/components/schemas/MemoryRetrievalStep"
                            }
                        ],
                        "discriminator": {
                            "propertyName": "step_type",
                            "mapping": {
                                "inference": "#/components/schemas/InferenceStep",
                                "tool_execution": "#/components/schemas/ToolExecutionStep",
                                "shield_call": "#/components/schemas/ShieldCallStep",
                                "memory_retrieval": "#/components/schemas/MemoryRetrievalStep"
                            }
                        }
                    }
                },
                "additionalProperties": false,
                "required": [
                    "step"
                ],
                "title": "AgentStepResponse"
            },
            "Benchmark": {
                "type": "object",
                "properties": {
                    "identifier": {
                        "type": "string"
                    },
                    "provider_resource_id": {
                        "type": "string"
                    },
                    "provider_id": {
                        "type": "string"
                    },
                    "type": {
                        "type": "string",
                        "const": "benchmark",
                        "default": "benchmark"
                    },
                    "dataset_id": {
                        "type": "string",
                        "description": "The ID of the dataset to used to run the benchmark."
                    },
                    "grader_ids": {
                        "type": "array",
                        "items": {
                            "type": "string"
                        },
                        "description": "The grader ids to use for this benchmark."
                    },
                    "metadata": {
                        "type": "object",
                        "additionalProperties": {
                            "oneOf": [
                                {
                                    "type": "null"
                                },
                                {
                                    "type": "boolean"
                                },
                                {
                                    "type": "number"
                                },
                                {
                                    "type": "string"
                                },
                                {
                                    "type": "array"
                                },
                                {
                                    "type": "object"
                                }
                            ]
                        },
                        "description": "Metadata for this benchmark for additional descriptions."
                    }
                },
                "additionalProperties": false,
                "required": [
                    "identifier",
                    "provider_resource_id",
                    "provider_id",
                    "type",
                    "dataset_id",
                    "grader_ids",
                    "metadata"
                ],
                "title": "Benchmark"
            },
            "DataSource": {
                "oneOf": [
                    {
                        "$ref": "#/components/schemas/URIDataSource"
                    },
                    {
                        "$ref": "#/components/schemas/RowsDataSource"
                    }
                ],
                "discriminator": {
                    "propertyName": "type",
                    "mapping": {
                        "uri": "#/components/schemas/URIDataSource",
                        "rows": "#/components/schemas/RowsDataSource"
                    }
                }
            },
            "Dataset": {
                "type": "object",
                "properties": {
                    "identifier": {
                        "type": "string"
                    },
                    "provider_resource_id": {
                        "type": "string"
                    },
                    "provider_id": {
                        "type": "string"
                    },
                    "type": {
                        "type": "string",
                        "const": "dataset",
                        "default": "dataset"
                    },
                    "purpose": {
                        "type": "string",
                        "enum": [
                            "post-training/messages",
                            "eval/question-answer",
                            "eval/messages-answer"
                        ],
                        "title": "DatasetPurpose",
                        "description": "Purpose of the dataset. Each purpose has a required input data schema."
                    },
                    "source": {
                        "$ref": "#/components/schemas/DataSource"
                    },
                    "metadata": {
                        "type": "object",
                        "additionalProperties": {
                            "oneOf": [
                                {
                                    "type": "null"
                                },
                                {
                                    "type": "boolean"
                                },
                                {
                                    "type": "number"
                                },
                                {
                                    "type": "string"
                                },
                                {
                                    "type": "array"
                                },
                                {
                                    "type": "object"
                                }
                            ]
                        }
                    }
                },
                "additionalProperties": false,
                "required": [
                    "identifier",
                    "provider_resource_id",
                    "provider_id",
                    "type",
                    "purpose",
                    "source",
                    "metadata"
                ],
                "title": "Dataset"
            },
            "RowsDataSource": {
                "type": "object",
                "properties": {
                    "type": {
                        "type": "string",
                        "const": "rows",
                        "default": "rows"
                    },
                    "rows": {
                        "type": "array",
                        "items": {
                            "type": "object",
                            "additionalProperties": {
                                "oneOf": [
                                    {
                                        "type": "null"
                                    },
                                    {
                                        "type": "boolean"
                                    },
                                    {
                                        "type": "number"
                                    },
                                    {
                                        "type": "string"
                                    },
                                    {
                                        "type": "array"
                                    },
                                    {
                                        "type": "object"
                                    }
                                ]
                            }
                        },
                        "description": "The dataset is stored in rows. E.g. - [ {\"messages\": [{\"role\": \"user\", \"content\": \"Hello, world!\"}, {\"role\": \"assistant\", \"content\": \"Hello, world!\"}]} ]"
                    }
                },
                "additionalProperties": false,
                "required": [
                    "type",
                    "rows"
                ],
                "title": "RowsDataSource",
                "description": "A dataset stored in rows."
            },
            "URIDataSource": {
                "type": "object",
                "properties": {
                    "type": {
                        "type": "string",
                        "const": "uri",
                        "default": "uri"
                    },
                    "uri": {
                        "type": "string",
                        "description": "The dataset can be obtained from a URI. E.g. - \"https://mywebsite.com/mydata.jsonl\" - \"lsfs://mydata.jsonl\" - \"data:csv;base64,{base64_content}\""
                    }
                },
                "additionalProperties": false,
                "required": [
                    "type",
                    "uri"
                ],
                "title": "URIDataSource",
                "description": "A dataset that can be obtained from a URI."
            },
<<<<<<< HEAD
            "EqualityGrader": {
                "type": "object",
                "properties": {
                    "type": {
                        "type": "string",
                        "const": "equality",
                        "default": "equality"
                    }
                },
                "additionalProperties": false,
                "required": [
                    "type"
                ],
                "title": "EqualityGrader"
            },
            "FactualityGrader": {
                "type": "object",
                "properties": {
                    "type": {
                        "type": "string",
                        "const": "factuality",
                        "default": "factuality"
                    }
                },
                "additionalProperties": false,
                "required": [
                    "type"
                ],
                "title": "FactualityGrader"
            },
            "FaithfulnessGrader": {
                "type": "object",
                "properties": {
                    "type": {
                        "type": "string",
                        "const": "faithfulness",
                        "default": "faithfulness"
=======
            "FileResponse": {
                "type": "object",
                "properties": {
                    "bucket": {
                        "type": "string",
                        "description": "Bucket under which the file is stored (valid chars: a-zA-Z0-9_-)"
                    },
                    "key": {
                        "type": "string",
                        "description": "Key under which the file is stored (valid chars: a-zA-Z0-9_-/.)"
                    },
                    "mime_type": {
                        "type": "string",
                        "description": "MIME type of the file"
                    },
                    "url": {
                        "type": "string",
                        "description": "Upload URL for the file contents"
                    },
                    "bytes": {
                        "type": "integer",
                        "description": "Size of the file in bytes"
                    },
                    "created_at": {
                        "type": "integer",
                        "description": "Timestamp of when the file was created"
>>>>>>> cb2a9784
                    }
                },
                "additionalProperties": false,
                "required": [
<<<<<<< HEAD
                    "type"
                ],
                "title": "FaithfulnessGrader"
            },
            "Grader": {
=======
                    "bucket",
                    "key",
                    "mime_type",
                    "url",
                    "bytes",
                    "created_at"
                ],
                "title": "FileResponse",
                "description": "Response representing a file entry."
            },
            "Model": {
>>>>>>> cb2a9784
                "type": "object",
                "properties": {
                    "identifier": {
                        "type": "string"
                    },
                    "provider_resource_id": {
                        "type": "string"
                    },
                    "provider_id": {
                        "type": "string"
                    },
                    "type": {
                        "type": "string",
                        "const": "grader",
                        "default": "grader"
                    },
                    "grader": {
                        "$ref": "#/components/schemas/GraderDefinition"
                    },
                    "description": {
                        "type": "string"
                    },
                    "metadata": {
                        "type": "object",
                        "additionalProperties": {
                            "oneOf": [
                                {
                                    "type": "null"
                                },
                                {
                                    "type": "boolean"
                                },
                                {
                                    "type": "number"
                                },
                                {
                                    "type": "string"
                                },
                                {
                                    "type": "array"
                                },
                                {
                                    "type": "object"
                                }
                            ]
                        }
                    }
                },
                "additionalProperties": false,
                "required": [
                    "identifier",
                    "provider_resource_id",
                    "provider_id",
                    "type",
                    "grader",
                    "metadata"
                ],
                "title": "Grader"
            },
            "GraderDefinition": {
                "oneOf": [
                    {
                        "$ref": "#/components/schemas/LlmGrader"
                    },
                    {
                        "$ref": "#/components/schemas/RegexParserGrader"
                    },
                    {
                        "$ref": "#/components/schemas/EqualityGrader"
                    },
                    {
                        "$ref": "#/components/schemas/SubsetOfGrader"
                    },
                    {
                        "$ref": "#/components/schemas/FactualityGrader"
                    },
                    {
                        "$ref": "#/components/schemas/FaithfulnessGrader"
                    }
                ],
                "discriminator": {
                    "propertyName": "type",
                    "mapping": {
                        "llm": "#/components/schemas/LlmGrader",
                        "regex_parser": "#/components/schemas/RegexParserGrader",
                        "equality": "#/components/schemas/EqualityGrader",
                        "subset_of": "#/components/schemas/SubsetOfGrader",
                        "factuality": "#/components/schemas/FactualityGrader",
                        "faithfulness": "#/components/schemas/FaithfulnessGrader"
                    }
                }
            },
            "LlmGrader": {
                "type": "object",
                "properties": {
                    "type": {
                        "type": "string",
                        "const": "llm",
                        "default": "llm"
                    },
                    "llm": {
                        "type": "object",
                        "properties": {
                            "model": {
                                "type": "string"
                            },
                            "prompt": {
                                "type": "string"
                            },
                            "score_regexes": {
                                "type": "array",
                                "items": {
                                    "type": "string"
                                }
                            }
                        },
                        "additionalProperties": false,
                        "required": [
                            "model",
                            "prompt",
                            "score_regexes"
                        ],
                        "title": "LlmGraderParams"
                    }
                },
                "additionalProperties": false,
                "required": [
                    "type",
                    "llm"
                ],
                "title": "LlmGrader"
            },
            "RegexParserGrader": {
                "type": "object",
                "properties": {
                    "type": {
                        "type": "string",
                        "const": "regex_parser",
                        "default": "regex_parser"
                    },
                    "regex_parser": {
                        "type": "object",
                        "properties": {
                            "parsing_regexes": {
                                "type": "array",
                                "items": {
                                    "type": "string"
                                }
                            }
                        },
                        "additionalProperties": false,
                        "required": [
                            "parsing_regexes"
                        ],
                        "title": "RegexParserGraderParams"
                    }
                },
                "additionalProperties": false,
                "required": [
                    "type",
                    "regex_parser"
                ],
                "title": "RegexParserGrader"
            },
            "SubsetOfGrader": {
                "type": "object",
                "properties": {
                    "type": {
                        "type": "string",
                        "const": "subset_of",
                        "default": "subset_of"
                    }
                },
                "additionalProperties": false,
                "required": [
                    "type"
                ],
                "title": "SubsetOfGrader"
            },
            "Model": {
                "type": "object",
                "properties": {
                    "identifier": {
                        "type": "string"
                    },
                    "provider_resource_id": {
                        "type": "string"
                    },
                    "provider_id": {
                        "type": "string"
                    },
                    "type": {
                        "type": "string",
                        "const": "model",
                        "default": "model"
                    },
                    "metadata": {
                        "type": "object",
                        "additionalProperties": {
                            "oneOf": [
                                {
                                    "type": "null"
                                },
                                {
                                    "type": "boolean"
                                },
                                {
                                    "type": "number"
                                },
                                {
                                    "type": "string"
                                },
                                {
                                    "type": "array"
                                },
                                {
                                    "type": "object"
                                }
                            ]
                        }
                    },
                    "model_type": {
                        "$ref": "#/components/schemas/ModelType",
                        "default": "llm"
                    }
                },
                "additionalProperties": false,
                "required": [
                    "identifier",
                    "provider_resource_id",
                    "provider_id",
                    "type",
                    "metadata",
                    "model_type"
                ],
                "title": "Model"
            },
            "ModelType": {
                "type": "string",
                "enum": [
                    "llm",
                    "embedding"
                ],
                "title": "ModelType"
            },
            "Shield": {
                "type": "object",
                "properties": {
                    "identifier": {
                        "type": "string"
                    },
                    "provider_resource_id": {
                        "type": "string"
                    },
                    "provider_id": {
                        "type": "string"
                    },
                    "type": {
                        "type": "string",
                        "const": "shield",
                        "default": "shield"
                    },
                    "params": {
                        "type": "object",
                        "additionalProperties": {
                            "oneOf": [
                                {
                                    "type": "null"
                                },
                                {
                                    "type": "boolean"
                                },
                                {
                                    "type": "number"
                                },
                                {
                                    "type": "string"
                                },
                                {
                                    "type": "array"
                                },
                                {
                                    "type": "object"
                                }
                            ]
                        }
                    }
                },
                "additionalProperties": false,
                "required": [
                    "identifier",
                    "provider_resource_id",
                    "provider_id",
                    "type"
                ],
                "title": "Shield",
                "description": "A safety shield resource that can be used to check content"
            },
            "Span": {
                "type": "object",
                "properties": {
                    "span_id": {
                        "type": "string"
                    },
                    "trace_id": {
                        "type": "string"
                    },
                    "parent_span_id": {
                        "type": "string"
                    },
                    "name": {
                        "type": "string"
                    },
                    "start_time": {
                        "type": "string",
                        "format": "date-time"
                    },
                    "end_time": {
                        "type": "string",
                        "format": "date-time"
                    },
                    "attributes": {
                        "type": "object",
                        "additionalProperties": {
                            "oneOf": [
                                {
                                    "type": "null"
                                },
                                {
                                    "type": "boolean"
                                },
                                {
                                    "type": "number"
                                },
                                {
                                    "type": "string"
                                },
                                {
                                    "type": "array"
                                },
                                {
                                    "type": "object"
                                }
                            ]
                        }
                    }
                },
                "additionalProperties": false,
                "required": [
                    "span_id",
                    "trace_id",
                    "name",
                    "start_time"
                ],
                "title": "Span"
            },
            "GetSpanTreeRequest": {
                "type": "object",
                "properties": {
                    "attributes_to_return": {
                        "type": "array",
                        "items": {
                            "type": "string"
                        }
                    },
                    "max_depth": {
                        "type": "integer"
                    }
                },
                "additionalProperties": false,
                "title": "GetSpanTreeRequest"
            },
            "SpanStatus": {
                "type": "string",
                "enum": [
                    "ok",
                    "error"
                ],
                "title": "SpanStatus"
            },
            "SpanWithStatus": {
                "type": "object",
                "properties": {
                    "span_id": {
                        "type": "string"
                    },
                    "trace_id": {
                        "type": "string"
                    },
                    "parent_span_id": {
                        "type": "string"
                    },
                    "name": {
                        "type": "string"
                    },
                    "start_time": {
                        "type": "string",
                        "format": "date-time"
                    },
                    "end_time": {
                        "type": "string",
                        "format": "date-time"
                    },
                    "attributes": {
                        "type": "object",
                        "additionalProperties": {
                            "oneOf": [
                                {
                                    "type": "null"
                                },
                                {
                                    "type": "boolean"
                                },
                                {
                                    "type": "number"
                                },
                                {
                                    "type": "string"
                                },
                                {
                                    "type": "array"
                                },
                                {
                                    "type": "object"
                                }
                            ]
                        }
                    },
                    "status": {
                        "$ref": "#/components/schemas/SpanStatus"
                    }
                },
                "additionalProperties": false,
                "required": [
                    "span_id",
                    "trace_id",
                    "name",
                    "start_time"
                ],
                "title": "SpanWithStatus"
            },
            "QuerySpanTreeResponse": {
                "type": "object",
                "properties": {
                    "data": {
                        "type": "object",
                        "additionalProperties": {
                            "$ref": "#/components/schemas/SpanWithStatus"
                        }
                    }
                },
                "additionalProperties": false,
                "required": [
                    "data"
                ],
                "title": "QuerySpanTreeResponse"
            },
            "Tool": {
                "type": "object",
                "properties": {
                    "identifier": {
                        "type": "string"
                    },
                    "provider_resource_id": {
                        "type": "string"
                    },
                    "provider_id": {
                        "type": "string"
                    },
                    "type": {
                        "type": "string",
                        "const": "tool",
                        "default": "tool"
                    },
                    "toolgroup_id": {
                        "type": "string"
                    },
                    "tool_host": {
                        "$ref": "#/components/schemas/ToolHost"
                    },
                    "description": {
                        "type": "string"
                    },
                    "parameters": {
                        "type": "array",
                        "items": {
                            "$ref": "#/components/schemas/ToolParameter"
                        }
                    },
                    "metadata": {
                        "type": "object",
                        "additionalProperties": {
                            "oneOf": [
                                {
                                    "type": "null"
                                },
                                {
                                    "type": "boolean"
                                },
                                {
                                    "type": "number"
                                },
                                {
                                    "type": "string"
                                },
                                {
                                    "type": "array"
                                },
                                {
                                    "type": "object"
                                }
                            ]
                        }
                    }
                },
                "additionalProperties": false,
                "required": [
                    "identifier",
                    "provider_resource_id",
                    "provider_id",
                    "type",
                    "toolgroup_id",
                    "tool_host",
                    "description",
                    "parameters"
                ],
                "title": "Tool"
            },
            "ToolHost": {
                "type": "string",
                "enum": [
                    "distribution",
                    "client",
                    "model_context_protocol"
                ],
                "title": "ToolHost"
            },
            "ToolGroup": {
                "type": "object",
                "properties": {
                    "identifier": {
                        "type": "string"
                    },
                    "provider_resource_id": {
                        "type": "string"
                    },
                    "provider_id": {
                        "type": "string"
                    },
                    "type": {
                        "type": "string",
                        "const": "tool_group",
                        "default": "tool_group"
                    },
                    "mcp_endpoint": {
                        "$ref": "#/components/schemas/URL"
                    },
                    "args": {
                        "type": "object",
                        "additionalProperties": {
                            "oneOf": [
                                {
                                    "type": "null"
                                },
                                {
                                    "type": "boolean"
                                },
                                {
                                    "type": "number"
                                },
                                {
                                    "type": "string"
                                },
                                {
                                    "type": "array"
                                },
                                {
                                    "type": "object"
                                }
                            ]
                        }
                    }
                },
                "additionalProperties": false,
                "required": [
                    "identifier",
                    "provider_resource_id",
                    "provider_id",
                    "type"
                ],
                "title": "ToolGroup"
            },
            "Trace": {
                "type": "object",
                "properties": {
                    "trace_id": {
                        "type": "string"
                    },
                    "root_span_id": {
                        "type": "string"
                    },
                    "start_time": {
                        "type": "string",
                        "format": "date-time"
                    },
                    "end_time": {
                        "type": "string",
                        "format": "date-time"
                    }
                },
                "additionalProperties": false,
                "required": [
                    "trace_id",
                    "root_span_id",
                    "start_time"
                ],
                "title": "Trace"
            },
            "Checkpoint": {
                "description": "Checkpoint created during training runs",
                "title": "Checkpoint"
            },
            "PostTrainingJobArtifactsResponse": {
                "type": "object",
                "properties": {
                    "job_uuid": {
                        "type": "string"
                    },
                    "checkpoints": {
                        "type": "array",
                        "items": {
                            "$ref": "#/components/schemas/Checkpoint"
                        }
                    }
                },
                "additionalProperties": false,
                "required": [
                    "job_uuid",
                    "checkpoints"
                ],
                "title": "PostTrainingJobArtifactsResponse",
                "description": "Artifacts of a finetuning job."
            },
            "PostTrainingJobStatusResponse": {
                "type": "object",
                "properties": {
                    "job_uuid": {
                        "type": "string"
                    },
                    "status": {
                        "type": "string",
                        "enum": [
                            "completed",
                            "in_progress",
                            "failed",
                            "scheduled",
                            "cancelled"
                        ],
                        "title": "JobStatus"
                    },
                    "scheduled_at": {
                        "type": "string",
                        "format": "date-time"
                    },
                    "started_at": {
                        "type": "string",
                        "format": "date-time"
                    },
                    "completed_at": {
                        "type": "string",
                        "format": "date-time"
                    },
                    "resources_allocated": {
                        "type": "object",
                        "additionalProperties": {
                            "oneOf": [
                                {
                                    "type": "null"
                                },
                                {
                                    "type": "boolean"
                                },
                                {
                                    "type": "number"
                                },
                                {
                                    "type": "string"
                                },
                                {
                                    "type": "array"
                                },
                                {
                                    "type": "object"
                                }
                            ]
                        }
                    },
                    "checkpoints": {
                        "type": "array",
                        "items": {
                            "$ref": "#/components/schemas/Checkpoint"
                        }
                    }
                },
                "additionalProperties": false,
                "required": [
                    "job_uuid",
                    "status",
                    "checkpoints"
                ],
                "title": "PostTrainingJobStatusResponse",
                "description": "Status of a finetuning job."
            },
            "ListPostTrainingJobsResponse": {
                "type": "object",
                "properties": {
                    "data": {
                        "type": "array",
                        "items": {
                            "type": "object",
                            "properties": {
                                "job_uuid": {
                                    "type": "string"
                                }
                            },
                            "additionalProperties": false,
                            "required": [
                                "job_uuid"
                            ],
                            "title": "PostTrainingJob"
                        }
                    }
                },
                "additionalProperties": false,
                "required": [
                    "data"
                ],
                "title": "ListPostTrainingJobsResponse"
            },
            "VectorDB": {
                "type": "object",
                "properties": {
                    "identifier": {
                        "type": "string"
                    },
                    "provider_resource_id": {
                        "type": "string"
                    },
                    "provider_id": {
                        "type": "string"
                    },
                    "type": {
                        "type": "string",
                        "const": "vector_db",
                        "default": "vector_db"
                    },
                    "embedding_model": {
                        "type": "string"
                    },
                    "embedding_dimension": {
                        "type": "integer"
                    }
                },
                "additionalProperties": false,
                "required": [
                    "identifier",
                    "provider_resource_id",
                    "provider_id",
                    "type",
                    "embedding_model",
                    "embedding_dimension"
                ],
                "title": "VectorDB"
            },
            "EvaluationTask": {
                "type": "object",
                "properties": {
                    "benchmark_id": {
                        "type": "string",
                        "description": "The benchmark ID to evaluate."
                    },
                    "dataset_id": {
                        "type": "string",
                        "description": "The dataset ID to evaluate."
                    },
                    "data_source": {
                        "$ref": "#/components/schemas/DataSource",
                        "description": "The data source to evaluate."
                    },
                    "grader_ids": {
                        "type": "array",
                        "items": {
                            "type": "string"
                        },
                        "description": "The grader IDs to evaluate."
                    }
                },
                "additionalProperties": false,
                "title": "EvaluationTask",
                "description": "A task for evaluation. To specify a task, one of the following must be provided: - `benchmark_id`: Run evaluation task against a benchmark_id. Use this when you have a curated dataset and have settled on the graders. - `dataset_id` and `grader_ids`: Run evaluation task against a dataset_id and a list of grader_ids. Use this when you have datasets and / or are iterating on your graders. - `data_source` and `grader_ids`: Run evaluation task against a data source (e.g. rows, uri, etc.) and a list of grader_ids. Prefer this when you are early in your evaluation cycle and experimenting much more with your data and graders."
            },
            "GradeRequest": {
                "type": "object",
                "properties": {
                    "task": {
                        "$ref": "#/components/schemas/EvaluationTask",
                        "description": "The task to evaluate. To specify a task, one of the following must be provided: - `benchmark_id`: Run evaluation task against a benchmark_id - `dataset_id` and `grader_ids`: Run evaluation task against a dataset_id and a list of grader_ids - `data_source` and `grader_ids`: Run evaluation task against a data source (e.g. rows, uri, etc.) and a list of grader_ids"
                    }
                },
                "additionalProperties": false,
                "required": [
                    "task"
                ],
                "title": "GradeRequest"
            },
            "AgentCandidate": {
                "type": "object",
                "properties": {
                    "type": {
                        "type": "string",
                        "const": "agent",
                        "default": "agent"
                    },
                    "agent_config": {
                        "$ref": "#/components/schemas/AgentConfig"
                    }
                },
                "additionalProperties": false,
                "required": [
                    "type",
                    "agent_config"
                ],
                "title": "AgentCandidate",
                "description": "An agent candidate for evaluation."
            },
            "EvaluationCandidate": {
                "oneOf": [
                    {
                        "$ref": "#/components/schemas/ModelCandidate"
                    },
                    {
                        "$ref": "#/components/schemas/AgentCandidate"
                    }
                ],
                "discriminator": {
                    "propertyName": "type",
                    "mapping": {
                        "model": "#/components/schemas/ModelCandidate",
                        "agent": "#/components/schemas/AgentCandidate"
                    }
                }
            },
            "EvaluationJob": {
                "type": "object",
                "properties": {
                    "id": {
                        "type": "string",
                        "description": "The ID of the job."
                    },
                    "status": {
                        "type": "string",
                        "enum": [
                            "completed",
                            "in_progress",
                            "failed",
                            "scheduled",
                            "cancelled"
                        ],
                        "description": "The status of the job."
                    },
                    "created_at": {
                        "type": "string",
                        "format": "date-time",
                        "description": "The time the job was created."
                    },
                    "completed_at": {
                        "type": "string",
                        "format": "date-time",
                        "description": "The time the job completed."
                    },
                    "error": {
                        "type": "string",
                        "description": "If status of the job is failed, this will contain the error message."
                    },
                    "type": {
                        "type": "string",
                        "const": "evaluation",
                        "default": "evaluation"
                    },
                    "task": {
                        "$ref": "#/components/schemas/EvaluationTask"
                    },
                    "candidate": {
                        "$ref": "#/components/schemas/EvaluationCandidate"
                    }
                },
                "additionalProperties": false,
                "required": [
                    "id",
                    "status",
                    "created_at",
                    "type",
                    "task",
                    "candidate"
                ],
                "title": "EvaluationJob"
            },
            "ModelCandidate": {
                "type": "object",
                "properties": {
                    "type": {
                        "type": "string",
                        "const": "model",
                        "default": "model"
                    },
                    "model_id": {
                        "type": "string"
                    },
                    "sampling_params": {
                        "$ref": "#/components/schemas/SamplingParams",
                        "description": "The sampling parameters for the model."
                    },
                    "system_message": {
                        "$ref": "#/components/schemas/SystemMessage",
                        "description": "(Optional) The system message providing instructions or context to the model."
                    }
                },
                "additionalProperties": false,
                "required": [
                    "type",
                    "model_id",
                    "sampling_params"
                ],
                "title": "ModelCandidate",
                "description": "A model candidate for evaluation."
            },
            "GradeSyncRequest": {
                "type": "object",
                "properties": {
                    "task": {
                        "$ref": "#/components/schemas/EvaluationTask",
                        "description": "The task to evaluate. To specify a task, one of the following must be provided: - `benchmark_id`: Run evaluation task against a benchmark_id - `dataset_id` and `grader_ids`: Run evaluation task against a dataset_id and a list of grader_ids - `data_source` and `grader_ids`: Run evaluation task against a data source (e.g. rows, uri, etc.) and a list of grader_ids"
                    }
                },
                "additionalProperties": false,
                "required": [
                    "task"
                ],
                "title": "GradeSyncRequest"
            },
            "EvaluationResponse": {
                "type": "object",
                "properties": {
                    "result_rows": {
                        "type": "array",
                        "items": {
                            "type": "object",
                            "additionalProperties": {
                                "oneOf": [
                                    {
                                        "type": "null"
                                    },
                                    {
                                        "type": "boolean"
                                    },
                                    {
                                        "type": "number"
                                    },
                                    {
                                        "type": "string"
                                    },
                                    {
                                        "type": "array"
                                    },
                                    {
                                        "type": "object"
                                    }
                                ]
                            }
                        },
                        "description": "The result data containing inputs, generations and grades in each row."
                    },
                    "grades": {
                        "type": "object",
                        "additionalProperties": {
                            "oneOf": [
                                {
                                    "type": "null"
                                },
                                {
                                    "type": "boolean"
                                },
                                {
                                    "type": "number"
                                },
                                {
                                    "type": "string"
                                },
                                {
                                    "type": "array"
                                },
                                {
                                    "type": "object"
                                }
                            ]
                        },
                        "description": "Map of grader id to aggregated value."
                    }
                },
                "additionalProperties": false,
                "required": [
                    "result_rows",
                    "grades"
                ],
                "title": "EvaluationResponse",
                "description": "A response to an inline evaluation."
            },
            "HealthInfo": {
                "type": "object",
                "properties": {
                    "status": {
                        "type": "string"
                    }
                },
                "additionalProperties": false,
                "required": [
                    "status"
                ],
                "title": "HealthInfo"
            },
            "RAGDocument": {
                "type": "object",
                "properties": {
                    "document_id": {
                        "type": "string",
                        "description": "The unique identifier for the document."
                    },
                    "content": {
                        "oneOf": [
                            {
                                "type": "string"
                            },
                            {
                                "$ref": "#/components/schemas/InterleavedContentItem"
                            },
                            {
                                "type": "array",
                                "items": {
                                    "$ref": "#/components/schemas/InterleavedContentItem"
                                }
                            },
                            {
                                "$ref": "#/components/schemas/URL"
                            }
                        ],
                        "description": "The content of the document."
                    },
                    "mime_type": {
                        "type": "string",
                        "description": "The MIME type of the document."
                    },
                    "metadata": {
                        "type": "object",
                        "additionalProperties": {
                            "oneOf": [
                                {
                                    "type": "null"
                                },
                                {
                                    "type": "boolean"
                                },
                                {
                                    "type": "number"
                                },
                                {
                                    "type": "string"
                                },
                                {
                                    "type": "array"
                                },
                                {
                                    "type": "object"
                                }
                            ]
                        },
                        "description": "Additional metadata for the document."
                    }
                },
                "additionalProperties": false,
                "required": [
                    "document_id",
                    "content",
                    "metadata"
                ],
                "title": "RAGDocument",
                "description": "A document to be used for document ingestion in the RAG Tool."
            },
            "InsertRequest": {
                "type": "object",
                "properties": {
                    "documents": {
                        "type": "array",
                        "items": {
                            "$ref": "#/components/schemas/RAGDocument"
                        }
                    },
                    "vector_db_id": {
                        "type": "string"
                    },
                    "chunk_size_in_tokens": {
                        "type": "integer"
                    }
                },
                "additionalProperties": false,
                "required": [
                    "documents",
                    "vector_db_id",
                    "chunk_size_in_tokens"
                ],
                "title": "InsertRequest"
            },
            "InsertChunksRequest": {
                "type": "object",
                "properties": {
                    "vector_db_id": {
                        "type": "string"
                    },
                    "chunks": {
                        "type": "array",
                        "items": {
                            "type": "object",
                            "properties": {
                                "content": {
                                    "$ref": "#/components/schemas/InterleavedContent"
                                },
                                "metadata": {
                                    "type": "object",
                                    "additionalProperties": {
                                        "oneOf": [
                                            {
                                                "type": "null"
                                            },
                                            {
                                                "type": "boolean"
                                            },
                                            {
                                                "type": "number"
                                            },
                                            {
                                                "type": "string"
                                            },
                                            {
                                                "type": "array"
                                            },
                                            {
                                                "type": "object"
                                            }
                                        ]
                                    }
                                }
                            },
                            "additionalProperties": false,
                            "required": [
                                "content",
                                "metadata"
                            ],
                            "title": "Chunk"
                        }
                    },
                    "ttl_seconds": {
                        "type": "integer"
                    }
                },
                "additionalProperties": false,
                "required": [
                    "vector_db_id",
                    "chunks"
                ],
                "title": "InsertChunksRequest"
            },
            "ProviderInfo": {
                "type": "object",
                "properties": {
                    "api": {
                        "type": "string"
                    },
                    "provider_id": {
                        "type": "string"
                    },
                    "provider_type": {
                        "type": "string"
                    },
                    "config": {
                        "type": "object",
                        "additionalProperties": {
                            "oneOf": [
                                {
                                    "type": "null"
                                },
                                {
                                    "type": "boolean"
                                },
                                {
                                    "type": "number"
                                },
                                {
                                    "type": "string"
                                },
                                {
                                    "type": "array"
                                },
                                {
                                    "type": "object"
                                }
                            ]
                        }
                    }
                },
                "additionalProperties": false,
                "required": [
                    "api",
                    "provider_id",
                    "provider_type",
                    "config"
                ],
                "title": "ProviderInfo"
            },
            "InvokeToolRequest": {
                "type": "object",
                "properties": {
                    "tool_name": {
                        "type": "string"
                    },
                    "kwargs": {
                        "type": "object",
                        "additionalProperties": {
                            "oneOf": [
                                {
                                    "type": "null"
                                },
                                {
                                    "type": "boolean"
                                },
                                {
                                    "type": "number"
                                },
                                {
                                    "type": "string"
                                },
                                {
                                    "type": "array"
                                },
                                {
                                    "type": "object"
                                }
                            ]
                        }
                    }
                },
                "additionalProperties": false,
                "required": [
                    "tool_name",
                    "kwargs"
                ],
                "title": "InvokeToolRequest"
            },
            "ToolInvocationResult": {
                "type": "object",
                "properties": {
                    "content": {
                        "$ref": "#/components/schemas/InterleavedContent"
                    },
                    "error_message": {
                        "type": "string"
                    },
                    "error_code": {
                        "type": "integer"
                    },
                    "metadata": {
                        "type": "object",
                        "additionalProperties": {
                            "oneOf": [
                                {
                                    "type": "null"
                                },
                                {
                                    "type": "boolean"
                                },
                                {
                                    "type": "number"
                                },
                                {
                                    "type": "string"
                                },
                                {
                                    "type": "array"
                                },
                                {
                                    "type": "object"
                                }
                            ]
                        }
                    }
                },
                "additionalProperties": false,
                "title": "ToolInvocationResult"
            },
            "IterrowsResponse": {
                "type": "object",
                "properties": {
                    "data": {
                        "type": "array",
                        "items": {
                            "type": "object",
                            "additionalProperties": {
                                "oneOf": [
                                    {
                                        "type": "null"
                                    },
                                    {
                                        "type": "boolean"
                                    },
                                    {
                                        "type": "number"
                                    },
                                    {
                                        "type": "string"
                                    },
                                    {
                                        "type": "array"
                                    },
                                    {
                                        "type": "object"
                                    }
                                ]
                            }
                        },
                        "description": "The rows in the current page."
                    },
<<<<<<< HEAD
                    "next_start_index": {
                        "type": "integer",
                        "description": "Index into dataset for the first row in the next page. None if there are no more rows."
=======
                    "status": {
                        "type": "string",
                        "enum": [
                            "completed",
                            "in_progress",
                            "failed",
                            "scheduled",
                            "cancelled"
                        ],
                        "title": "JobStatus"
>>>>>>> cb2a9784
                    }
                },
                "additionalProperties": false,
                "required": [
                    "data"
                ],
                "title": "IterrowsResponse",
                "description": "A paginated list of rows from a dataset."
            },
            "ListAgentSessionsResponse": {
                "type": "object",
                "properties": {
                    "data": {
                        "type": "array",
                        "items": {
                            "$ref": "#/components/schemas/Session"
                        }
                    }
                },
                "additionalProperties": false,
                "required": [
                    "data"
                ],
                "title": "ListAgentSessionsResponse"
            },
            "ListAgentsResponse": {
                "type": "object",
                "properties": {
                    "data": {
                        "type": "array",
                        "items": {
                            "$ref": "#/components/schemas/Agent"
                        }
                    }
                },
                "additionalProperties": false,
                "required": [
                    "data"
                ],
                "title": "ListAgentsResponse"
            },
            "BucketResponse": {
                "type": "object",
                "properties": {
                    "name": {
                        "type": "string"
                    }
                },
                "additionalProperties": false,
                "required": [
                    "name"
                ],
                "title": "BucketResponse"
            },
            "ListBucketResponse": {
                "type": "object",
                "properties": {
                    "data": {
                        "type": "array",
                        "items": {
                            "$ref": "#/components/schemas/BucketResponse"
                        },
                        "description": "List of FileResponse entries"
                    }
                },
                "additionalProperties": false,
                "required": [
                    "data"
                ],
                "title": "ListBucketResponse",
                "description": "Response representing a list of file entries."
            },
            "ListBenchmarksResponse": {
                "type": "object",
                "properties": {
                    "data": {
                        "type": "array",
                        "items": {
                            "$ref": "#/components/schemas/Benchmark"
                        }
                    }
                },
                "additionalProperties": false,
                "required": [
                    "data"
                ],
                "title": "ListBenchmarksResponse"
            },
            "ListDatasetsResponse": {
                "type": "object",
                "properties": {
                    "data": {
                        "type": "array",
                        "items": {
                            "$ref": "#/components/schemas/Dataset"
                        }
                    }
                },
                "additionalProperties": false,
                "required": [
                    "data"
                ],
                "title": "ListDatasetsResponse"
            },
            "ListFileResponse": {
                "type": "object",
                "properties": {
                    "data": {
                        "type": "array",
                        "items": {
                            "$ref": "#/components/schemas/FileResponse"
                        },
                        "description": "List of FileResponse entries"
                    }
                },
                "additionalProperties": false,
                "required": [
                    "data"
                ],
                "title": "ListFileResponse",
                "description": "Response representing a list of file entries."
            },
            "GraderTypeInfo": {
                "type": "object",
                "properties": {
                    "grader_type": {
                        "type": "string",
                        "enum": [
                            "llm",
                            "regex_parser",
                            "equality",
                            "subset_of",
                            "factuality",
                            "faithfulness"
                        ],
                        "title": "GraderType",
                        "description": "A type of grader. Each type is a criteria for evaluating answers."
                    },
                    "description": {
                        "type": "string",
                        "description": "A description of the grader type. - E.g. Write your custom judge prompt to score the answer."
                    },
                    "supported_dataset_purposes": {
                        "type": "array",
                        "items": {
                            "type": "string",
                            "enum": [
                                "post-training/messages",
                                "eval/question-answer",
                                "eval/messages-answer"
                            ],
                            "title": "DatasetPurpose",
                            "description": "Purpose of the dataset. Each purpose has a required input data schema."
                        },
                        "description": "The purposes that this grader can be used for."
                    }
                },
                "additionalProperties": false,
                "required": [
                    "grader_type",
                    "description",
                    "supported_dataset_purposes"
                ],
                "title": "GraderTypeInfo"
            },
            "ListGraderTypesResponse": {
                "type": "object",
                "properties": {
                    "data": {
                        "type": "array",
                        "items": {
                            "$ref": "#/components/schemas/GraderTypeInfo"
                        }
                    }
                },
                "additionalProperties": false,
                "required": [
                    "data"
                ],
                "title": "ListGraderTypesResponse"
            },
            "ListGradersResponse": {
                "type": "object",
                "properties": {
                    "data": {
                        "type": "array",
                        "items": {
                            "$ref": "#/components/schemas/Grader"
                        }
                    }
                },
                "additionalProperties": false,
                "required": [
                    "data"
                ],
                "title": "ListGradersResponse"
            },
            "ListModelsResponse": {
                "type": "object",
                "properties": {
                    "data": {
                        "type": "array",
                        "items": {
                            "$ref": "#/components/schemas/Model"
                        }
                    }
                },
                "additionalProperties": false,
                "required": [
                    "data"
                ],
                "title": "ListModelsResponse"
            },
            "ListProvidersResponse": {
                "type": "object",
                "properties": {
                    "data": {
                        "type": "array",
                        "items": {
                            "$ref": "#/components/schemas/ProviderInfo"
                        }
                    }
                },
                "additionalProperties": false,
                "required": [
                    "data"
                ],
                "title": "ListProvidersResponse"
            },
            "RouteInfo": {
                "type": "object",
                "properties": {
                    "route": {
                        "type": "string"
                    },
                    "method": {
                        "type": "string"
                    },
                    "provider_types": {
                        "type": "array",
                        "items": {
                            "type": "string"
                        }
                    }
                },
                "additionalProperties": false,
                "required": [
                    "route",
                    "method",
                    "provider_types"
                ],
                "title": "RouteInfo"
            },
            "ListRoutesResponse": {
                "type": "object",
                "properties": {
                    "data": {
                        "type": "array",
                        "items": {
                            "$ref": "#/components/schemas/RouteInfo"
                        }
                    }
                },
                "additionalProperties": false,
                "required": [
                    "data"
                ],
                "title": "ListRoutesResponse"
            },
            "ListShieldsResponse": {
                "type": "object",
                "properties": {
                    "data": {
                        "type": "array",
                        "items": {
                            "$ref": "#/components/schemas/Shield"
                        }
                    }
                },
                "additionalProperties": false,
                "required": [
                    "data"
                ],
                "title": "ListShieldsResponse"
            },
            "ListToolGroupsResponse": {
                "type": "object",
                "properties": {
                    "data": {
                        "type": "array",
                        "items": {
                            "$ref": "#/components/schemas/ToolGroup"
                        }
                    }
                },
                "additionalProperties": false,
                "required": [
                    "data"
                ],
                "title": "ListToolGroupsResponse"
            },
            "ListToolsResponse": {
                "type": "object",
                "properties": {
                    "data": {
                        "type": "array",
                        "items": {
                            "$ref": "#/components/schemas/Tool"
                        }
                    }
                },
                "additionalProperties": false,
                "required": [
                    "data"
                ],
                "title": "ListToolsResponse"
            },
            "ListVectorDBsResponse": {
                "type": "object",
                "properties": {
                    "data": {
                        "type": "array",
                        "items": {
                            "$ref": "#/components/schemas/VectorDB"
                        }
                    }
                },
                "additionalProperties": false,
                "required": [
                    "data"
                ],
                "title": "ListVectorDBsResponse"
            },
            "Event": {
                "oneOf": [
                    {
                        "$ref": "#/components/schemas/UnstructuredLogEvent"
                    },
                    {
                        "$ref": "#/components/schemas/MetricEvent"
                    },
                    {
                        "$ref": "#/components/schemas/StructuredLogEvent"
                    }
                ],
                "discriminator": {
                    "propertyName": "type",
                    "mapping": {
                        "unstructured_log": "#/components/schemas/UnstructuredLogEvent",
                        "metric": "#/components/schemas/MetricEvent",
                        "structured_log": "#/components/schemas/StructuredLogEvent"
                    }
                }
            },
            "LogSeverity": {
                "type": "string",
                "enum": [
                    "verbose",
                    "debug",
                    "info",
                    "warn",
                    "error",
                    "critical"
                ],
                "title": "LogSeverity"
            },
            "MetricEvent": {
                "type": "object",
                "properties": {
                    "trace_id": {
                        "type": "string"
                    },
                    "span_id": {
                        "type": "string"
                    },
                    "timestamp": {
                        "type": "string",
                        "format": "date-time"
                    },
                    "attributes": {
                        "type": "object",
                        "additionalProperties": {
                            "oneOf": [
                                {
                                    "type": "string"
                                },
                                {
                                    "type": "integer"
                                },
                                {
                                    "type": "number"
                                },
                                {
                                    "type": "boolean"
                                },
                                {
                                    "type": "null"
                                }
                            ]
                        }
                    },
                    "type": {
                        "type": "string",
                        "const": "metric",
                        "default": "metric"
                    },
                    "metric": {
                        "type": "string"
                    },
                    "value": {
                        "oneOf": [
                            {
                                "type": "integer"
                            },
                            {
                                "type": "number"
                            }
                        ]
                    },
                    "unit": {
                        "type": "string"
                    }
                },
                "additionalProperties": false,
                "required": [
                    "trace_id",
                    "span_id",
                    "timestamp",
                    "type",
                    "metric",
                    "value",
                    "unit"
                ],
                "title": "MetricEvent"
            },
            "SpanEndPayload": {
                "type": "object",
                "properties": {
                    "type": {
                        "type": "string",
                        "const": "span_end",
                        "default": "span_end"
                    },
                    "status": {
                        "$ref": "#/components/schemas/SpanStatus"
                    }
                },
                "additionalProperties": false,
                "required": [
                    "type",
                    "status"
                ],
                "title": "SpanEndPayload"
            },
            "SpanStartPayload": {
                "type": "object",
                "properties": {
                    "type": {
                        "type": "string",
                        "const": "span_start",
                        "default": "span_start"
                    },
                    "name": {
                        "type": "string"
                    },
                    "parent_span_id": {
                        "type": "string"
                    }
                },
                "additionalProperties": false,
                "required": [
                    "type",
                    "name"
                ],
                "title": "SpanStartPayload"
            },
            "StructuredLogEvent": {
                "type": "object",
                "properties": {
                    "trace_id": {
                        "type": "string"
                    },
                    "span_id": {
                        "type": "string"
                    },
                    "timestamp": {
                        "type": "string",
                        "format": "date-time"
                    },
                    "attributes": {
                        "type": "object",
                        "additionalProperties": {
                            "oneOf": [
                                {
                                    "type": "string"
                                },
                                {
                                    "type": "integer"
                                },
                                {
                                    "type": "number"
                                },
                                {
                                    "type": "boolean"
                                },
                                {
                                    "type": "null"
                                }
                            ]
                        }
                    },
                    "type": {
                        "type": "string",
                        "const": "structured_log",
                        "default": "structured_log"
                    },
                    "payload": {
                        "$ref": "#/components/schemas/StructuredLogPayload"
                    }
                },
                "additionalProperties": false,
                "required": [
                    "trace_id",
                    "span_id",
                    "timestamp",
                    "type",
                    "payload"
                ],
                "title": "StructuredLogEvent"
            },
            "StructuredLogPayload": {
                "oneOf": [
                    {
                        "$ref": "#/components/schemas/SpanStartPayload"
                    },
                    {
                        "$ref": "#/components/schemas/SpanEndPayload"
                    }
                ],
                "discriminator": {
                    "propertyName": "type",
                    "mapping": {
                        "span_start": "#/components/schemas/SpanStartPayload",
                        "span_end": "#/components/schemas/SpanEndPayload"
                    }
                }
            },
            "UnstructuredLogEvent": {
                "type": "object",
                "properties": {
                    "trace_id": {
                        "type": "string"
                    },
                    "span_id": {
                        "type": "string"
                    },
                    "timestamp": {
                        "type": "string",
                        "format": "date-time"
                    },
                    "attributes": {
                        "type": "object",
                        "additionalProperties": {
                            "oneOf": [
                                {
                                    "type": "string"
                                },
                                {
                                    "type": "integer"
                                },
                                {
                                    "type": "number"
                                },
                                {
                                    "type": "boolean"
                                },
                                {
                                    "type": "null"
                                }
                            ]
                        }
                    },
                    "type": {
                        "type": "string",
                        "const": "unstructured_log",
                        "default": "unstructured_log"
                    },
                    "message": {
                        "type": "string"
                    },
                    "severity": {
                        "$ref": "#/components/schemas/LogSeverity"
                    }
                },
                "additionalProperties": false,
                "required": [
                    "trace_id",
                    "span_id",
                    "timestamp",
                    "type",
                    "message",
                    "severity"
                ],
                "title": "UnstructuredLogEvent"
            },
            "LogEventRequest": {
                "type": "object",
                "properties": {
                    "event": {
                        "$ref": "#/components/schemas/Event"
                    },
                    "ttl_seconds": {
                        "type": "integer"
                    }
                },
                "additionalProperties": false,
                "required": [
                    "event",
                    "ttl_seconds"
                ],
                "title": "LogEventRequest"
            },
            "DPOAlignmentConfig": {
                "type": "object",
                "properties": {
                    "reward_scale": {
                        "type": "number"
                    },
                    "reward_clip": {
                        "type": "number"
                    },
                    "epsilon": {
                        "type": "number"
                    },
                    "gamma": {
                        "type": "number"
                    }
                },
                "additionalProperties": false,
                "required": [
                    "reward_scale",
                    "reward_clip",
                    "epsilon",
                    "gamma"
                ],
                "title": "DPOAlignmentConfig"
            },
            "DataConfig": {
                "type": "object",
                "properties": {
                    "dataset_id": {
                        "type": "string"
                    },
                    "batch_size": {
                        "type": "integer"
                    },
                    "shuffle": {
                        "type": "boolean"
                    },
                    "data_format": {
                        "$ref": "#/components/schemas/DatasetFormat"
                    },
                    "validation_dataset_id": {
                        "type": "string"
                    },
                    "packed": {
                        "type": "boolean",
                        "default": false
                    },
                    "train_on_input": {
                        "type": "boolean",
                        "default": false
                    }
                },
                "additionalProperties": false,
                "required": [
                    "dataset_id",
                    "batch_size",
                    "shuffle",
                    "data_format"
                ],
                "title": "DataConfig"
            },
            "DatasetFormat": {
                "type": "string",
                "enum": [
                    "instruct",
                    "dialog"
                ],
                "title": "DatasetFormat"
            },
            "EfficiencyConfig": {
                "type": "object",
                "properties": {
                    "enable_activation_checkpointing": {
                        "type": "boolean",
                        "default": false
                    },
                    "enable_activation_offloading": {
                        "type": "boolean",
                        "default": false
                    },
                    "memory_efficient_fsdp_wrap": {
                        "type": "boolean",
                        "default": false
                    },
                    "fsdp_cpu_offload": {
                        "type": "boolean",
                        "default": false
                    }
                },
                "additionalProperties": false,
                "title": "EfficiencyConfig"
            },
            "OptimizerConfig": {
                "type": "object",
                "properties": {
                    "optimizer_type": {
                        "$ref": "#/components/schemas/OptimizerType"
                    },
                    "lr": {
                        "type": "number"
                    },
                    "weight_decay": {
                        "type": "number"
                    },
                    "num_warmup_steps": {
                        "type": "integer"
                    }
                },
                "additionalProperties": false,
                "required": [
                    "optimizer_type",
                    "lr",
                    "weight_decay",
                    "num_warmup_steps"
                ],
                "title": "OptimizerConfig"
            },
            "OptimizerType": {
                "type": "string",
                "enum": [
                    "adam",
                    "adamw",
                    "sgd"
                ],
                "title": "OptimizerType"
            },
            "TrainingConfig": {
                "type": "object",
                "properties": {
                    "n_epochs": {
                        "type": "integer"
                    },
                    "max_steps_per_epoch": {
                        "type": "integer"
                    },
                    "gradient_accumulation_steps": {
                        "type": "integer"
                    },
                    "max_validation_steps": {
                        "type": "integer"
                    },
                    "data_config": {
                        "$ref": "#/components/schemas/DataConfig"
                    },
                    "optimizer_config": {
                        "$ref": "#/components/schemas/OptimizerConfig"
                    },
                    "efficiency_config": {
                        "$ref": "#/components/schemas/EfficiencyConfig"
                    },
                    "dtype": {
                        "type": "string",
                        "default": "bf16"
                    }
                },
                "additionalProperties": false,
                "required": [
                    "n_epochs",
                    "max_steps_per_epoch",
                    "gradient_accumulation_steps",
                    "max_validation_steps",
                    "data_config",
                    "optimizer_config"
                ],
                "title": "TrainingConfig"
            },
            "PreferenceOptimizeRequest": {
                "type": "object",
                "properties": {
                    "job_uuid": {
                        "type": "string"
                    },
                    "finetuned_model": {
                        "type": "string"
                    },
                    "algorithm_config": {
                        "$ref": "#/components/schemas/DPOAlignmentConfig"
                    },
                    "training_config": {
                        "$ref": "#/components/schemas/TrainingConfig"
                    },
                    "hyperparam_search_config": {
                        "type": "object",
                        "additionalProperties": {
                            "oneOf": [
                                {
                                    "type": "null"
                                },
                                {
                                    "type": "boolean"
                                },
                                {
                                    "type": "number"
                                },
                                {
                                    "type": "string"
                                },
                                {
                                    "type": "array"
                                },
                                {
                                    "type": "object"
                                }
                            ]
                        }
                    },
                    "logger_config": {
                        "type": "object",
                        "additionalProperties": {
                            "oneOf": [
                                {
                                    "type": "null"
                                },
                                {
                                    "type": "boolean"
                                },
                                {
                                    "type": "number"
                                },
                                {
                                    "type": "string"
                                },
                                {
                                    "type": "array"
                                },
                                {
                                    "type": "object"
                                }
                            ]
                        }
                    }
                },
                "additionalProperties": false,
                "required": [
                    "job_uuid",
                    "finetuned_model",
                    "algorithm_config",
                    "training_config",
                    "hyperparam_search_config",
                    "logger_config"
                ],
                "title": "PreferenceOptimizeRequest"
            },
            "PostTrainingJob": {
                "type": "object",
                "properties": {
                    "job_uuid": {
                        "type": "string"
                    }
                },
                "additionalProperties": false,
                "required": [
                    "job_uuid"
                ],
                "title": "PostTrainingJob"
            },
            "DefaultRAGQueryGeneratorConfig": {
                "type": "object",
                "properties": {
                    "type": {
                        "type": "string",
                        "const": "default",
                        "default": "default"
                    },
                    "separator": {
                        "type": "string",
                        "default": " "
                    }
                },
                "additionalProperties": false,
                "required": [
                    "type",
                    "separator"
                ],
                "title": "DefaultRAGQueryGeneratorConfig"
            },
            "LLMRAGQueryGeneratorConfig": {
                "type": "object",
                "properties": {
                    "type": {
                        "type": "string",
                        "const": "llm",
                        "default": "llm"
                    },
                    "model": {
                        "type": "string"
                    },
                    "template": {
                        "type": "string"
                    }
                },
                "additionalProperties": false,
                "required": [
                    "type",
                    "model",
                    "template"
                ],
                "title": "LLMRAGQueryGeneratorConfig"
            },
            "RAGQueryConfig": {
                "type": "object",
                "properties": {
                    "query_generator_config": {
                        "$ref": "#/components/schemas/RAGQueryGeneratorConfig"
                    },
                    "max_tokens_in_context": {
                        "type": "integer",
                        "default": 4096
                    },
                    "max_chunks": {
                        "type": "integer",
                        "default": 5
                    }
                },
                "additionalProperties": false,
                "required": [
                    "query_generator_config",
                    "max_tokens_in_context",
                    "max_chunks"
                ],
                "title": "RAGQueryConfig"
            },
            "RAGQueryGeneratorConfig": {
                "oneOf": [
                    {
                        "$ref": "#/components/schemas/DefaultRAGQueryGeneratorConfig"
                    },
                    {
                        "$ref": "#/components/schemas/LLMRAGQueryGeneratorConfig"
                    }
                ],
                "discriminator": {
                    "propertyName": "type",
                    "mapping": {
                        "default": "#/components/schemas/DefaultRAGQueryGeneratorConfig",
                        "llm": "#/components/schemas/LLMRAGQueryGeneratorConfig"
                    }
                }
            },
            "QueryRequest": {
                "type": "object",
                "properties": {
                    "content": {
                        "$ref": "#/components/schemas/InterleavedContent"
                    },
                    "vector_db_ids": {
                        "type": "array",
                        "items": {
                            "type": "string"
                        }
                    },
                    "query_config": {
                        "$ref": "#/components/schemas/RAGQueryConfig"
                    }
                },
                "additionalProperties": false,
                "required": [
                    "content",
                    "vector_db_ids"
                ],
                "title": "QueryRequest"
            },
            "RAGQueryResult": {
                "type": "object",
                "properties": {
                    "content": {
                        "$ref": "#/components/schemas/InterleavedContent"
                    },
                    "metadata": {
                        "type": "object",
                        "additionalProperties": {
                            "oneOf": [
                                {
                                    "type": "null"
                                },
                                {
                                    "type": "boolean"
                                },
                                {
                                    "type": "number"
                                },
                                {
                                    "type": "string"
                                },
                                {
                                    "type": "array"
                                },
                                {
                                    "type": "object"
                                }
                            ]
                        }
                    }
                },
                "additionalProperties": false,
                "required": [
                    "metadata"
                ],
                "title": "RAGQueryResult"
            },
            "QueryChunksRequest": {
                "type": "object",
                "properties": {
                    "vector_db_id": {
                        "type": "string"
                    },
                    "query": {
                        "$ref": "#/components/schemas/InterleavedContent"
                    },
                    "params": {
                        "type": "object",
                        "additionalProperties": {
                            "oneOf": [
                                {
                                    "type": "null"
                                },
                                {
                                    "type": "boolean"
                                },
                                {
                                    "type": "number"
                                },
                                {
                                    "type": "string"
                                },
                                {
                                    "type": "array"
                                },
                                {
                                    "type": "object"
                                }
                            ]
                        }
                    }
                },
                "additionalProperties": false,
                "required": [
                    "vector_db_id",
                    "query"
                ],
                "title": "QueryChunksRequest"
            },
            "QueryChunksResponse": {
                "type": "object",
                "properties": {
                    "chunks": {
                        "type": "array",
                        "items": {
                            "type": "object",
                            "properties": {
                                "content": {
                                    "$ref": "#/components/schemas/InterleavedContent"
                                },
                                "metadata": {
                                    "type": "object",
                                    "additionalProperties": {
                                        "oneOf": [
                                            {
                                                "type": "null"
                                            },
                                            {
                                                "type": "boolean"
                                            },
                                            {
                                                "type": "number"
                                            },
                                            {
                                                "type": "string"
                                            },
                                            {
                                                "type": "array"
                                            },
                                            {
                                                "type": "object"
                                            }
                                        ]
                                    }
                                }
                            },
                            "additionalProperties": false,
                            "required": [
                                "content",
                                "metadata"
                            ],
                            "title": "Chunk"
                        }
                    },
                    "scores": {
                        "type": "array",
                        "items": {
                            "type": "number"
                        }
                    }
                },
                "additionalProperties": false,
                "required": [
                    "chunks",
                    "scores"
                ],
                "title": "QueryChunksResponse"
            },
            "QueryCondition": {
                "type": "object",
                "properties": {
                    "key": {
                        "type": "string"
                    },
                    "op": {
                        "$ref": "#/components/schemas/QueryConditionOp"
                    },
                    "value": {
                        "oneOf": [
                            {
                                "type": "null"
                            },
                            {
                                "type": "boolean"
                            },
                            {
                                "type": "number"
                            },
                            {
                                "type": "string"
                            },
                            {
                                "type": "array"
                            },
                            {
                                "type": "object"
                            }
                        ]
                    }
                },
                "additionalProperties": false,
                "required": [
                    "key",
                    "op",
                    "value"
                ],
                "title": "QueryCondition"
            },
            "QueryConditionOp": {
                "type": "string",
                "enum": [
                    "eq",
                    "ne",
                    "gt",
                    "lt"
                ],
                "title": "QueryConditionOp"
            },
            "QuerySpansRequest": {
                "type": "object",
                "properties": {
                    "attribute_filters": {
                        "type": "array",
                        "items": {
                            "$ref": "#/components/schemas/QueryCondition"
                        }
                    },
                    "attributes_to_return": {
                        "type": "array",
                        "items": {
                            "type": "string"
                        }
                    },
                    "max_depth": {
                        "type": "integer"
                    }
                },
                "additionalProperties": false,
                "required": [
                    "attribute_filters",
                    "attributes_to_return"
                ],
                "title": "QuerySpansRequest"
            },
            "QuerySpansResponse": {
                "type": "object",
                "properties": {
                    "data": {
                        "type": "array",
                        "items": {
                            "$ref": "#/components/schemas/Span"
                        }
                    }
                },
                "additionalProperties": false,
                "required": [
                    "data"
                ],
                "title": "QuerySpansResponse"
            },
            "QueryTracesRequest": {
                "type": "object",
                "properties": {
                    "attribute_filters": {
                        "type": "array",
                        "items": {
                            "$ref": "#/components/schemas/QueryCondition"
                        }
                    },
                    "limit": {
                        "type": "integer"
                    },
                    "offset": {
                        "type": "integer"
                    },
                    "order_by": {
                        "type": "array",
                        "items": {
                            "type": "string"
                        }
                    }
                },
                "additionalProperties": false,
                "title": "QueryTracesRequest"
            },
            "QueryTracesResponse": {
                "type": "object",
                "properties": {
                    "data": {
                        "type": "array",
                        "items": {
                            "$ref": "#/components/schemas/Trace"
                        }
                    }
                },
                "additionalProperties": false,
                "required": [
                    "data"
                ],
                "title": "QueryTracesResponse"
            },
            "RegisterBenchmarkRequest": {
                "type": "object",
                "properties": {
                    "dataset_id": {
                        "type": "string",
                        "description": "The ID of the dataset to be used to run the benchmark. ID obtained through `datasets.register()`"
                    },
                    "grader_ids": {
                        "type": "array",
                        "items": {
                            "type": "string"
                        },
                        "description": "List of grader ids to use for this benchmark. ID obtained through `graders.register()`"
                    },
                    "benchmark_id": {
                        "type": "string",
                        "description": "(Optional) The ID of the benchmark to register. If not provided, an ID will be generated."
                    },
                    "metadata": {
                        "type": "object",
                        "additionalProperties": {
                            "oneOf": [
                                {
                                    "type": "null"
                                },
                                {
                                    "type": "boolean"
                                },
                                {
                                    "type": "number"
                                },
                                {
                                    "type": "string"
                                },
                                {
                                    "type": "array"
                                },
                                {
                                    "type": "object"
                                }
                            ]
                        },
                        "description": "(Optional) Metadata for this benchmark for additional descriptions."
                    }
                },
                "additionalProperties": false,
                "required": [
                    "dataset_id",
                    "grader_ids"
                ],
                "title": "RegisterBenchmarkRequest"
            },
            "RegisterDatasetRequest": {
                "type": "object",
                "properties": {
                    "purpose": {
                        "type": "string",
                        "enum": [
                            "post-training/messages",
                            "eval/question-answer",
                            "eval/messages-answer"
                        ],
                        "description": "The purpose of the dataset. One of - \"post-training/messages\": The dataset contains a messages column with list of messages for post-training. { \"messages\": [ {\"role\": \"user\", \"content\": \"Hello, world!\"}, {\"role\": \"assistant\", \"content\": \"Hello, world!\"}, ] } - \"eval/question-answer\": The dataset contains a question column and an answer column for evaluation. { \"question\": \"What is the capital of France?\", \"answer\": \"Paris\" } - \"eval/messages-answer\": The dataset contains a messages column with list of messages and an answer column for evaluation. { \"messages\": [ {\"role\": \"user\", \"content\": \"Hello, my name is John Doe.\"}, {\"role\": \"assistant\", \"content\": \"Hello, John Doe. How can I help you today?\"}, {\"role\": \"user\", \"content\": \"What's my name?\"}, ], \"answer\": \"John Doe\" }"
                    },
                    "source": {
                        "$ref": "#/components/schemas/DataSource",
                        "description": "The data source of the dataset. Ensure that the data source schema is compatible with the purpose of the dataset. Examples: - { \"type\": \"uri\", \"uri\": \"https://mywebsite.com/mydata.jsonl\" } - { \"type\": \"uri\", \"uri\": \"lsfs://mydata.jsonl\" } - { \"type\": \"uri\", \"uri\": \"data:csv;base64,{base64_content}\" } - { \"type\": \"uri\", \"uri\": \"huggingface://llamastack/simpleqa?split=train\" } - { \"type\": \"rows\", \"rows\": [ { \"messages\": [ {\"role\": \"user\", \"content\": \"Hello, world!\"}, {\"role\": \"assistant\", \"content\": \"Hello, world!\"}, ] } ] }"
                    },
                    "metadata": {
                        "type": "object",
                        "additionalProperties": {
                            "oneOf": [
                                {
                                    "type": "null"
                                },
                                {
                                    "type": "boolean"
                                },
                                {
                                    "type": "number"
                                },
                                {
                                    "type": "string"
                                },
                                {
                                    "type": "array"
                                },
                                {
                                    "type": "object"
                                }
                            ]
                        },
                        "description": "The metadata for the dataset. - E.g. {\"description\": \"My dataset\"}"
                    },
                    "dataset_id": {
                        "type": "string",
                        "description": "The ID of the dataset. If not provided, an ID will be generated."
                    }
                },
                "additionalProperties": false,
                "required": [
                    "purpose",
                    "source"
                ],
                "title": "RegisterDatasetRequest"
            },
            "RegisterGraderRequest": {
                "type": "object",
                "properties": {
                    "grader": {
                        "$ref": "#/components/schemas/GraderDefinition",
                        "description": "The grader definition, E.g. - { \"type\": \"llm\", \"llm\": { \"model\": \"llama-405b\", \"prompt\": \"You are a judge. Score the answer based on the question. {question} {answer}\", } }"
                    },
                    "grader_id": {
                        "type": "string",
                        "description": "(Optional) The ID of the grader. If not provided, a random ID will be generated."
                    },
                    "metadata": {
                        "type": "object",
                        "additionalProperties": {
                            "oneOf": [
                                {
                                    "type": "null"
                                },
                                {
                                    "type": "boolean"
                                },
                                {
                                    "type": "number"
                                },
                                {
                                    "type": "string"
                                },
                                {
                                    "type": "array"
                                },
                                {
                                    "type": "object"
                                }
                            ]
                        },
                        "description": "(Optional) Any additional metadata for this grader. - E.g. { \"description\": \"A grader that scores the answer based on the question.\", }"
                    }
                },
                "additionalProperties": false,
                "required": [
                    "grader"
                ],
                "title": "RegisterGraderRequest"
            },
            "RegisterModelRequest": {
                "type": "object",
                "properties": {
                    "model_id": {
                        "type": "string"
                    },
                    "provider_model_id": {
                        "type": "string"
                    },
                    "provider_id": {
                        "type": "string"
                    },
                    "metadata": {
                        "type": "object",
                        "additionalProperties": {
                            "oneOf": [
                                {
                                    "type": "null"
                                },
                                {
                                    "type": "boolean"
                                },
                                {
                                    "type": "number"
                                },
                                {
                                    "type": "string"
                                },
                                {
                                    "type": "array"
                                },
                                {
                                    "type": "object"
                                }
                            ]
                        }
                    },
                    "model_type": {
                        "$ref": "#/components/schemas/ModelType"
                    }
                },
                "additionalProperties": false,
                "required": [
                    "model_id"
                ],
                "title": "RegisterModelRequest"
            },
            "RegisterShieldRequest": {
                "type": "object",
                "properties": {
                    "shield_id": {
                        "type": "string"
                    },
                    "provider_shield_id": {
                        "type": "string"
                    },
                    "provider_id": {
                        "type": "string"
                    },
                    "params": {
                        "type": "object",
                        "additionalProperties": {
                            "oneOf": [
                                {
                                    "type": "null"
                                },
                                {
                                    "type": "boolean"
                                },
                                {
                                    "type": "number"
                                },
                                {
                                    "type": "string"
                                },
                                {
                                    "type": "array"
                                },
                                {
                                    "type": "object"
                                }
                            ]
                        }
                    }
                },
                "additionalProperties": false,
                "required": [
                    "shield_id"
                ],
                "title": "RegisterShieldRequest"
            },
            "RegisterToolGroupRequest": {
                "type": "object",
                "properties": {
                    "toolgroup_id": {
                        "type": "string"
                    },
                    "provider_id": {
                        "type": "string"
                    },
                    "mcp_endpoint": {
                        "$ref": "#/components/schemas/URL"
                    },
                    "args": {
                        "type": "object",
                        "additionalProperties": {
                            "oneOf": [
                                {
                                    "type": "null"
                                },
                                {
                                    "type": "boolean"
                                },
                                {
                                    "type": "number"
                                },
                                {
                                    "type": "string"
                                },
                                {
                                    "type": "array"
                                },
                                {
                                    "type": "object"
                                }
                            ]
                        }
                    }
                },
                "additionalProperties": false,
                "required": [
                    "toolgroup_id",
                    "provider_id"
                ],
                "title": "RegisterToolGroupRequest"
            },
            "RegisterVectorDbRequest": {
                "type": "object",
                "properties": {
                    "vector_db_id": {
                        "type": "string"
                    },
                    "embedding_model": {
                        "type": "string"
                    },
                    "embedding_dimension": {
                        "type": "integer"
                    },
                    "provider_id": {
                        "type": "string"
                    },
                    "provider_vector_db_id": {
                        "type": "string"
                    }
                },
                "additionalProperties": false,
                "required": [
                    "vector_db_id",
                    "embedding_model"
                ],
                "title": "RegisterVectorDbRequest"
            },
            "ResumeAgentTurnRequest": {
                "type": "object",
                "properties": {
                    "tool_responses": {
                        "type": "array",
                        "items": {
                            "$ref": "#/components/schemas/ToolResponse"
                        },
                        "description": "The tool call responses to resume the turn with."
                    },
                    "stream": {
                        "type": "boolean",
                        "description": "Whether to stream the response."
                    }
                },
                "additionalProperties": false,
                "required": [
                    "tool_responses"
                ],
                "title": "ResumeAgentTurnRequest"
            },
            "RunRequest": {
                "type": "object",
                "properties": {
                    "task": {
                        "$ref": "#/components/schemas/EvaluationTask",
                        "description": "The task to evaluate. To specify a task, one of the following must be provided: - `benchmark_id`: Run evaluation task against a benchmark_id - `dataset_id` and `grader_ids`: Run evaluation task against a dataset_id and a list of grader_ids - `data_source` and `grader_ids`: Run evaluation task against a data source (e.g. rows, uri, etc.) and a list of grader_ids"
                    },
                    "candidate": {
                        "$ref": "#/components/schemas/EvaluationCandidate",
                        "description": "The candidate to evaluate."
                    }
                },
                "additionalProperties": false,
                "required": [
                    "task",
                    "candidate"
                ],
                "title": "RunRequest"
            },
            "RunShieldRequest": {
                "type": "object",
                "properties": {
                    "shield_id": {
                        "type": "string"
                    },
                    "messages": {
                        "type": "array",
                        "items": {
                            "$ref": "#/components/schemas/Message"
                        }
                    },
                    "params": {
                        "type": "object",
                        "additionalProperties": {
                            "oneOf": [
                                {
                                    "type": "null"
                                },
                                {
                                    "type": "boolean"
                                },
                                {
                                    "type": "number"
                                },
                                {
                                    "type": "string"
                                },
                                {
                                    "type": "array"
                                },
                                {
                                    "type": "object"
                                }
                            ]
                        }
                    }
                },
                "additionalProperties": false,
                "required": [
                    "shield_id",
                    "messages",
                    "params"
                ],
                "title": "RunShieldRequest"
            },
            "RunShieldResponse": {
                "type": "object",
                "properties": {
                    "violation": {
                        "$ref": "#/components/schemas/SafetyViolation"
                    }
                },
                "additionalProperties": false,
                "title": "RunShieldResponse"
            },
            "RunSyncRequest": {
                "type": "object",
                "properties": {
                    "task": {
                        "$ref": "#/components/schemas/EvaluationTask",
                        "description": "The task to evaluate. To specify a task, one of the following must be provided: - `benchmark_id`: Run evaluation task against a benchmark_id - `dataset_id` and `grader_ids`: Run evaluation task against a dataset_id and a list of grader_ids - `data_source` and `grader_ids`: Run evaluation task against a data source (e.g. rows, uri, etc.) and a list of grader_ids"
                    },
                    "candidate": {
                        "$ref": "#/components/schemas/EvaluationCandidate",
                        "description": "The candidate to evaluate."
                    }
                },
                "additionalProperties": false,
                "required": [
                    "task",
                    "candidate"
                ],
                "title": "RunSyncRequest"
            },
            "SaveSpansToDatasetRequest": {
                "type": "object",
                "properties": {
                    "attribute_filters": {
                        "type": "array",
                        "items": {
                            "$ref": "#/components/schemas/QueryCondition"
                        }
                    },
                    "attributes_to_save": {
                        "type": "array",
                        "items": {
                            "type": "string"
                        }
                    },
                    "dataset_id": {
                        "type": "string"
                    },
                    "max_depth": {
                        "type": "integer"
                    }
                },
                "additionalProperties": false,
                "required": [
                    "attribute_filters",
                    "attributes_to_save",
                    "dataset_id"
                ],
                "title": "SaveSpansToDatasetRequest"
            },
            "AlgorithmConfig": {
                "oneOf": [
                    {
                        "$ref": "#/components/schemas/LoraFinetuningConfig"
                    },
                    {
                        "$ref": "#/components/schemas/QATFinetuningConfig"
                    }
                ],
                "discriminator": {
                    "propertyName": "type",
                    "mapping": {
                        "LoRA": "#/components/schemas/LoraFinetuningConfig",
                        "QAT": "#/components/schemas/QATFinetuningConfig"
                    }
                }
            },
            "LoraFinetuningConfig": {
                "type": "object",
                "properties": {
                    "type": {
                        "type": "string",
                        "const": "LoRA",
                        "default": "LoRA"
                    },
                    "lora_attn_modules": {
                        "type": "array",
                        "items": {
                            "type": "string"
                        }
                    },
                    "apply_lora_to_mlp": {
                        "type": "boolean"
                    },
                    "apply_lora_to_output": {
                        "type": "boolean"
                    },
                    "rank": {
                        "type": "integer"
                    },
                    "alpha": {
                        "type": "integer"
                    },
                    "use_dora": {
                        "type": "boolean",
                        "default": false
                    },
                    "quantize_base": {
                        "type": "boolean",
                        "default": false
                    }
                },
                "additionalProperties": false,
                "required": [
                    "type",
                    "lora_attn_modules",
                    "apply_lora_to_mlp",
                    "apply_lora_to_output",
                    "rank",
                    "alpha"
                ],
                "title": "LoraFinetuningConfig"
            },
            "QATFinetuningConfig": {
                "type": "object",
                "properties": {
                    "type": {
                        "type": "string",
                        "const": "QAT",
                        "default": "QAT"
                    },
                    "quantizer_name": {
                        "type": "string"
                    },
                    "group_size": {
                        "type": "integer"
                    }
                },
                "additionalProperties": false,
                "required": [
                    "type",
                    "quantizer_name",
                    "group_size"
                ],
                "title": "QATFinetuningConfig"
            },
            "SupervisedFineTuneRequest": {
                "type": "object",
                "properties": {
                    "job_uuid": {
                        "type": "string"
                    },
                    "training_config": {
                        "$ref": "#/components/schemas/TrainingConfig"
                    },
                    "hyperparam_search_config": {
                        "type": "object",
                        "additionalProperties": {
                            "oneOf": [
                                {
                                    "type": "null"
                                },
                                {
                                    "type": "boolean"
                                },
                                {
                                    "type": "number"
                                },
                                {
                                    "type": "string"
                                },
                                {
                                    "type": "array"
                                },
                                {
                                    "type": "object"
                                }
                            ]
                        }
                    },
                    "logger_config": {
                        "type": "object",
                        "additionalProperties": {
                            "oneOf": [
                                {
                                    "type": "null"
                                },
                                {
                                    "type": "boolean"
                                },
                                {
                                    "type": "number"
                                },
                                {
                                    "type": "string"
                                },
                                {
                                    "type": "array"
                                },
                                {
                                    "type": "object"
                                }
                            ]
                        }
                    },
                    "model": {
                        "type": "string"
                    },
                    "checkpoint_dir": {
                        "type": "string"
                    },
                    "algorithm_config": {
                        "$ref": "#/components/schemas/AlgorithmConfig"
                    }
                },
                "additionalProperties": false,
                "required": [
                    "job_uuid",
                    "training_config",
                    "hyperparam_search_config",
                    "logger_config",
                    "model"
                ],
                "title": "SupervisedFineTuneRequest"
            },
            "SyntheticDataGenerateRequest": {
                "type": "object",
                "properties": {
                    "dialogs": {
                        "type": "array",
                        "items": {
                            "$ref": "#/components/schemas/Message"
                        }
                    },
                    "filtering_function": {
                        "type": "string",
                        "enum": [
                            "none",
                            "random",
                            "top_k",
                            "top_p",
                            "top_k_top_p",
                            "sigmoid"
                        ],
                        "title": "FilteringFunction",
                        "description": "The type of filtering function."
                    },
                    "model": {
                        "type": "string"
                    }
                },
                "additionalProperties": false,
                "required": [
                    "dialogs",
                    "filtering_function"
                ],
                "title": "SyntheticDataGenerateRequest"
            },
            "SyntheticDataGenerationResponse": {
                "type": "object",
                "properties": {
                    "synthetic_data": {
                        "type": "array",
                        "items": {
                            "type": "object",
                            "additionalProperties": {
                                "oneOf": [
                                    {
                                        "type": "null"
                                    },
                                    {
                                        "type": "boolean"
                                    },
                                    {
                                        "type": "number"
                                    },
                                    {
                                        "type": "string"
                                    },
                                    {
                                        "type": "array"
                                    },
                                    {
                                        "type": "object"
                                    }
                                ]
                            }
                        }
                    },
                    "statistics": {
                        "type": "object",
                        "additionalProperties": {
                            "oneOf": [
                                {
                                    "type": "null"
                                },
                                {
                                    "type": "boolean"
                                },
                                {
                                    "type": "number"
                                },
                                {
                                    "type": "string"
                                },
                                {
                                    "type": "array"
                                },
                                {
                                    "type": "object"
                                }
                            ]
                        }
                    }
                },
                "additionalProperties": false,
                "required": [
                    "synthetic_data"
                ],
                "title": "SyntheticDataGenerationResponse",
                "description": "Response from the synthetic data generation. Batch of (prompt, response, score) tuples that pass the threshold."
            },
            "VersionInfo": {
                "type": "object",
                "properties": {
                    "version": {
                        "type": "string"
                    }
                },
                "additionalProperties": false,
                "required": [
                    "version"
                ],
                "title": "VersionInfo"
            }
        },
        "responses": {
            "BadRequest400": {
                "description": "The request was invalid or malformed",
                "content": {
                    "application/json": {
                        "schema": {
                            "$ref": "#/components/schemas/Error"
                        },
                        "example": {
                            "status": 400,
                            "title": "Bad Request",
                            "detail": "The request was invalid or malformed"
                        }
                    }
                }
            },
            "TooManyRequests429": {
                "description": "The client has sent too many requests in a given amount of time",
                "content": {
                    "application/json": {
                        "schema": {
                            "$ref": "#/components/schemas/Error"
                        },
                        "example": {
                            "status": 429,
                            "title": "Too Many Requests",
                            "detail": "You have exceeded the rate limit. Please try again later."
                        }
                    }
                }
            },
            "InternalServerError500": {
                "description": "The server encountered an unexpected error",
                "content": {
                    "application/json": {
                        "schema": {
                            "$ref": "#/components/schemas/Error"
                        },
                        "example": {
                            "status": 500,
                            "title": "Internal Server Error",
                            "detail": "An unexpected error occurred. Our team has been notified."
                        }
                    }
                }
            },
            "DefaultError": {
                "description": "An unexpected error occurred",
                "content": {
                    "application/json": {
                        "schema": {
                            "$ref": "#/components/schemas/Error"
                        },
                        "example": {
                            "status": 0,
                            "title": "Error",
                            "detail": "An unexpected error occurred"
                        }
                    }
                }
            }
        }
    },
    "security": [
        {
            "Default": []
        }
    ],
    "tags": [
        {
            "name": "Agents",
            "description": "Main functionalities provided by this API:\n- Create agents with specific instructions and ability to use tools.\n- Interactions with agents are grouped into sessions (\"threads\"), and each interaction is called a \"turn\".\n- Agents can be provided with various tools (see the ToolGroups and ToolRuntime APIs for more details).\n- Agents can be provided with various shields (see the Safety API for more details).\n- Agents can also use Memory to retrieve information from knowledge bases. See the RAG Tool and Vector IO APIs for more details.",
            "x-displayName": "Agents API for creating and interacting with agentic systems."
        },
        {
            "name": "BatchInference (Coming Soon)"
        },
        {
            "name": "Benchmarks"
        },
        {
            "name": "DatasetIO"
        },
        {
            "name": "Datasets"
        },
        {
            "name": "Evaluation"
        },
        {
            "name": "Files"
        },
        {
            "name": "Graders"
        },
        {
            "name": "Inference",
            "description": "This API provides the raw interface to the underlying models. Two kinds of models are supported:\n- LLM models: these models generate \"raw\" and \"chat\" (conversational) completions.\n- Embedding models: these models generate embeddings to be used for semantic search.",
            "x-displayName": "Llama Stack Inference API for generating completions, chat completions, and embeddings."
        },
        {
            "name": "Inspect"
        },
        {
            "name": "Models"
        },
        {
            "name": "PostTraining (Coming Soon)"
        },
        {
            "name": "Providers",
            "x-displayName": "Providers API for inspecting, listing, and modifying providers and their configurations."
        },
        {
            "name": "Safety"
        },
        {
            "name": "Shields"
        },
        {
            "name": "SyntheticDataGeneration (Coming Soon)"
        },
        {
            "name": "Telemetry"
        },
        {
            "name": "ToolGroups"
        },
        {
            "name": "ToolRuntime"
        },
        {
            "name": "VectorDBs"
        },
        {
            "name": "VectorIO"
        }
    ],
    "x-tagGroups": [
        {
            "name": "Operations",
            "tags": [
                "Agents",
                "BatchInference (Coming Soon)",
                "Benchmarks",
                "DatasetIO",
                "Datasets",
                "Evaluation",
                "Files",
                "Graders",
                "Inference",
                "Inspect",
                "Models",
                "PostTraining (Coming Soon)",
                "Providers",
                "Safety",
                "Shields",
                "SyntheticDataGeneration (Coming Soon)",
                "Telemetry",
                "ToolGroups",
                "ToolRuntime",
                "VectorDBs",
                "VectorIO"
            ]
        }
    ]
};
            const element = document.getElementById("openapi-container");
            element.apiDescriptionDocument = spec;

            if (spec.info && spec.info.title) {
                document.title = spec.info.title;
            }
        });
    </script>
</body>

</html><|MERGE_RESOLUTION|>--- conflicted
+++ resolved
@@ -6462,45 +6462,6 @@
                 "title": "URIDataSource",
                 "description": "A dataset that can be obtained from a URI."
             },
-<<<<<<< HEAD
-            "EqualityGrader": {
-                "type": "object",
-                "properties": {
-                    "type": {
-                        "type": "string",
-                        "const": "equality",
-                        "default": "equality"
-                    }
-                },
-                "additionalProperties": false,
-                "required": [
-                    "type"
-                ],
-                "title": "EqualityGrader"
-            },
-            "FactualityGrader": {
-                "type": "object",
-                "properties": {
-                    "type": {
-                        "type": "string",
-                        "const": "factuality",
-                        "default": "factuality"
-                    }
-                },
-                "additionalProperties": false,
-                "required": [
-                    "type"
-                ],
-                "title": "FactualityGrader"
-            },
-            "FaithfulnessGrader": {
-                "type": "object",
-                "properties": {
-                    "type": {
-                        "type": "string",
-                        "const": "faithfulness",
-                        "default": "faithfulness"
-=======
             "FileResponse": {
                 "type": "object",
                 "properties": {
@@ -6527,18 +6488,10 @@
                     "created_at": {
                         "type": "integer",
                         "description": "Timestamp of when the file was created"
->>>>>>> cb2a9784
-                    }
-                },
-                "additionalProperties": false,
-                "required": [
-<<<<<<< HEAD
-                    "type"
-                ],
-                "title": "FaithfulnessGrader"
-            },
-            "Grader": {
-=======
+                    }
+                },
+                "additionalProperties": false,
+                "required": [
                     "bucket",
                     "key",
                     "mime_type",
@@ -6550,7 +6503,6 @@
                 "description": "Response representing a file entry."
             },
             "Model": {
->>>>>>> cb2a9784
                 "type": "object",
                 "properties": {
                     "identifier": {
@@ -7890,11 +7842,24 @@
                         },
                         "description": "The rows in the current page."
                     },
-<<<<<<< HEAD
                     "next_start_index": {
                         "type": "integer",
                         "description": "Index into dataset for the first row in the next page. None if there are no more rows."
-=======
+                    }
+                },
+                "additionalProperties": false,
+                "required": [
+                    "data"
+                ],
+                "title": "IterrowsResponse",
+                "description": "A paginated list of rows from a dataset."
+            },
+            "Job": {
+                "type": "object",
+                "properties": {
+                    "job_id": {
+                        "type": "string"
+                    },
                     "status": {
                         "type": "string",
                         "enum": [
@@ -7905,15 +7870,14 @@
                             "cancelled"
                         ],
                         "title": "JobStatus"
->>>>>>> cb2a9784
-                    }
-                },
-                "additionalProperties": false,
-                "required": [
-                    "data"
-                ],
-                "title": "IterrowsResponse",
-                "description": "A paginated list of rows from a dataset."
+                    }
+                },
+                "additionalProperties": false,
+                "required": [
+                    "job_id",
+                    "status"
+                ],
+                "title": "Job"
             },
             "ListAgentSessionsResponse": {
                 "type": "object",
